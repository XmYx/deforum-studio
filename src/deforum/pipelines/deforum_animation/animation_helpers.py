--- conflicted
+++ resolved
@@ -1291,17 +1291,7 @@
         cls.gen.fps = float(cls.gen.fps) * int(cls.gen.frame_interpolation_x_amount)
         if cls.gen.frame_interpolation_slow_mo_enabled:
             cls.gen.fps /= int(cls.gen.frame_interpolation_slow_mo_amount)
-<<<<<<< HEAD
-    audio_path = None
-    if hasattr(cls.gen, 'video_init_path'):
-        audio_path = cls.gen.video_init_path
-    if hasattr(cls.gen, 'audio_path'):
-        if cls.gen.audio_path != "":
-            audio_path = cls.gen.audio_path
-
-    fps = getattr(cls.gen, "fps", 24)  # Using getattr to simplify fetching attributes with defaults
-=======
-    
+   
     
     audio_path = None  
     if getattr(cls.gen, 'add_soundtrack') == 'Init Video':
@@ -1316,7 +1306,7 @@
 
     fps = getattr(cls.gen, "fps", 24)
 
->>>>>>> 2407aab0
+
     try:
         cls.gen.video_path = save_as_h264(cls.images, output_filename_base + ".mp4", audio_path=audio_path, fps=fps)
     except Exception as e:
