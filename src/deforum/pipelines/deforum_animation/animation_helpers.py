--- conflicted
+++ resolved
@@ -1205,16 +1205,11 @@
 def save_video_cls(cls):
     dir_path = os.path.join(root_path, 'output/video')
     os.makedirs(dir_path, exist_ok=True)
-<<<<<<< HEAD
 
     name = f'{cls.gen.batch_name}_{cls.gen.timestring}'
 
     output_filename_base = os.path.join(dir_path, name)
-=======
-    output_filename_base = os.path.join(dir_path, cls.gen.batch_name)
-
-    print(f"output filename: {output_filename_base}")
->>>>>>> 0018d9a6
+
 
     audio_path = None
     if hasattr(cls.gen, 'video_init_path'):
