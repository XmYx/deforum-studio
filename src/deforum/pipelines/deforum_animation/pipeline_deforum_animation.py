--- conflicted
+++ resolved
@@ -429,17 +429,11 @@
         img = None
         if self.gen.opencv_image is not None:
             if not isinstance(img, PIL.Image.Image):
-<<<<<<< HEAD
                 img = Image.fromarray(cv2.cvtColor(self.gen.opencv_image.astype(np.uint8), cv2.COLOR_BGR2RGB))
 
         # if self.gen.use_init and self.gen.init_image:
         #     img = self.gen.init_image
 
-
-=======
-                img = Image.fromarray(cv2.cvtColor(img.astype(np.uint8), cv2.COLOR_BGR2RGB))
-                
->>>>>>> f4adcab5
         self.gen.strength = 1.0 if img is None else self.gen.strength
 
         gen_args = {
