--- conflicted
+++ resolved
@@ -156,76 +156,7 @@
 
             setup_start = time.time()
         self.setup()
-<<<<<<< HEAD
-=======
-        if self.logging:
-            setup_end = time.time()
-            duration = (setup_end - setup_start) * 1000
-            self.logger.log(f"loop took {duration:.2f} ms")
-
-            # Log names of functions in each list if they have functions
-            if self.prep_fns:
-                self.logger.log("Functions in prep_fns:", timestamped=False)
-                for fn in self.prep_fns:
-                    self.logger.log(fn.__name__, timestamped=False)
-
-            if self.shoot_fns:
-                self.logger.log("Functions in shoot_fns:", timestamped=False)
-                for fn in self.shoot_fns:
-                    self.logger.log(fn.__name__, timestamped=False)
-
-            if self.post_fns:
-                self.logger.log("Functions in post_fns:", timestamped=False)
-                for fn in self.post_fns:
-                    self.logger.log(fn.__name__, timestamped=False)
-
-            self.logger.log(str(self.gen.to_dict()), timestamped=False)
-
-
-        self.pbar = tqdm(total=self.gen.max_frames, desc="Processing", position=0, leave=True)
-        # PREP LOOP
-        for fn in self.prep_fns:
-            start_time = time.time()
-            fn(self)
-            if self.logging:
-                end_time = time.time()
-                duration = (end_time - start_time) * 1000
-                self.logger.log(f"{fn.__name__} took {duration:.2f} ms")
-
-        while self.gen.frame_idx + 1 <= self.gen.max_frames:
-            # MAIN LOOP
-            frame_start = time.time()
-            for fn in self.shoot_fns:
-                start_time = time.time()
-                with torch.inference_mode():
-                    with torch.no_grad():
-                        fn(self)
-                if self.logging:
-                    end_time = time.time()
-                    duration = (end_time - start_time) * 1000
-                    self.logger.log(f"{fn.__name__} took {duration:.2f} ms")
-            self.pbar.update(self.gen.turbo_steps)
-            if self.logging:
-                duration = (time.time() - frame_start) * 1000
-                self.logger.log(f"----------------------------- Frame {self.gen.frame_idx + 1} took {duration:.2f} ms")
-        self.pbar.close()
-
-        # POST LOOP
-        for fn in self.post_fns:
-            start_time = time.time()
-            fn(self)
-            if self.logging:
-                duration = (time.time() - start_time) * 1000
-                self.logger.log(f"{fn.__name__} took {duration:.2f} ms")
-        if self.logging:
-            total_duration = (time.time() - start_total_time) * 1000
-            average_time_per_frame = total_duration / self.gen.max_frames
-            self.logger.log(f"Total time taken: {total_duration:.2f} ms")
-            self.logger.log(f"Average time per frame: {average_time_per_frame:.2f} ms")
-            self.logger.close_session()
-        return self.gen
-
->>>>>>> 028470a9
+
     def pre_setup(self):
         frame_warp_modes = ['2D', '3D']
         hybrid_motion_modes = ['Affine', 'Perspective', 'Optical Flow']
@@ -379,7 +310,6 @@
                 for fn in self.shoot_fns:
                     self.logger.log(fn.__name__, timestamped=False)
 
-<<<<<<< HEAD
             if self.post_fns:
                 self.logger.log("Functions in post_fns:", timestamped=False)
                 for fn in self.post_fns:
@@ -416,8 +346,7 @@
                 duration = (time.time() - start_time) * 1000
                 self.logger.log(f"{fn.__name__} took {duration:.2f} ms")
 
-=======
->>>>>>> 028470a9
+
     def reset(self, *args, **kwargs) -> None:
         self.prep_fns.clear()
         self.shoot_fns.clear()
