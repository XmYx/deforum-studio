import gc
import json
import math
import os
import secrets
import time
from typing import Callable, Optional

import PIL.Image
import cv2
import numexpr
from torch import nn
from tqdm import tqdm
import torch
import numpy as np
import pandas as pd
from PIL import Image

<<<<<<< HEAD
from .animation_helpers import (anim_frame_warp_cls,
                                hybrid_composite_cls,
                                affine_persp_motion,
                                optical_flow_motion,
                                color_match_cls,
                                set_contrast_image,
                                handle_noise_mask,
                                add_noise_cls,
                                get_generation_params,
                                optical_flow_redo,
                                diffusion_redo,
                                main_generate_with_cls,
                                post_hybrid_composite_cls,
                                post_color_match_with_cls,
                                overlay_mask_cls,
                                post_gen_cls,
                                make_cadence_frames,
                                color_match_video_input,
                                film_interpolate_cls,
                                save_video_cls, DeformAnimKeys, LooperAnimKeys, generate_interpolated_frames)
=======
from .animation_helpers import (
    anim_frame_warp_cls,
    hybrid_composite_cls,
    affine_persp_motion,
    optical_flow_motion,
    color_match_cls,
    set_contrast_image,
    handle_noise_mask,
    add_noise_cls,
    get_generation_params,
    optical_flow_redo,
    diffusion_redo,
    main_generate_with_cls,
    post_hybrid_composite_cls,
    post_color_match_with_cls,
    overlay_mask_cls,
    post_gen_cls,
    make_cadence_frames,
    color_match_video_input,
    film_interpolate_cls,
    save_video_cls,
    DeformAnimKeys,
    LooperAnimKeys,
)
>>>>>>> a6d9df94

from .animation_params import auto_to_comfy

from ..deforum_pipeline import DeforumBase

from ...models import DepthModel, RAFT
from ...pipeline_utils import DeforumGenerationObject, pairwise_repl, isJson
from ...utils.constants import root_path, other_model_dir
from ...utils.deforum_hybrid_animation import hybrid_generation
from ...utils.deforum_logger_util import Logger
from ...utils.image_utils import (
    load_image_with_mask,
    prepare_mask,
    check_mask_for_errors,
)
from ...utils.sdxl_styles import STYLE_NAMES, apply_style
from ...utils.string_utils import split_weighted_subprompts, check_is_number
from ...utils.video_frame_utils import get_frame_name


class DeforumAnimationPipeline(DeforumBase):
    """
    Animation pipeline for Deforum.

    Provides a mechanism to run an animation generation process using the provided generator.
    Allows for pre-processing, main loop, and post-processing steps.
    Uses a logger to record the metrics and timings of each step in the pipeline.
    """

    # start time for script
    script_start_time = time.time()

    def __init__(self, generator: Callable, logger: Optional[Callable] = None):
        """
        Initialize the DeforumAnimationPipeline.

        Args:
            generator (Callable): The generator function for producing animations.
            logger (Optional[Callable], optional): Optional logger function. Defaults to None.
        """
        super().__init__()

        self.generator = generator
        self.logger = logger or Logger(root_path)
        self.logging = bool(self.logger)

        self.prep_fns = []
        self.shoot_fns = []
        self.post_fns = []
        self.images = []

    def __call__(
        self, settings_file: str = None, callback=None, *args, **kwargs
    ) -> DeforumGenerationObject:
        """
        Execute the animation pipeline.

        Args:
            settings_file (str, optional): Path to the settings file. Defaults to None.
            *args: Variable length argument list.
            **kwargs: Arbitrary keyword arguments.

        Returns:
            DeforumGenerationObject: The generated object after the pipeline execution.
        """
        self.combined_pre_checks(settings_file, callback, *args, **kwargs)
        self.log_function_lists()
        self.pbar = tqdm(
            total=self.gen.max_frames, desc="Processing", position=0, leave=True
        )
        self.run_prep_fn_list()

        # main loop
        while self.gen.frame_idx + 1 <= self.gen.max_frames:
            frame_start = time.time()
            self.run_shoot_fn_list()
            self.pbar.update(self.gen.turbo_steps)
            if self.logging:
                duration = (time.time() - frame_start) * 1000
                self.logger.log(
                    f"----------------------------- Frame {self.gen.frame_idx + 1} took {duration:.2f} ms"
                )

        self.pbar.close()
        self.run_post_fn_list()

        if self.logging:
            total_duration = (time.time() - self.start_total_time) * 1000
            average_time_per_frame = total_duration / self.gen.max_frames
            self.logger.log(f"Total time taken: {total_duration:.2f} ms")
            self.logger.log(f"Average time per frame: {average_time_per_frame:.2f} ms")
            self.logger.close_session()

        return self.gen

    def combined_pre_checks(
        self, settings_file: str = None, callback=None, *args, **kwargs
    ):
        self.setup_start = time.time()
        if callback is not None:
            self.datacallback = callback

        if self.logging and hasattr(self.logger, "start_session"):
            self.logger.start_session()
            self.start_total_time = time.time()
            duration = (self.start_total_time - self.script_start_time) * 1000
            self.logger.log(f"Script startup / model loading took {duration:.2f} ms")
        else:
            self.logging = False

        if settings_file:
            self.gen = DeforumGenerationObject.from_settings_file(settings_file)
        else:
            self.gen = DeforumGenerationObject(**kwargs)

        self.gen.update_from_kwargs(**kwargs)

        self.pre_setup()
        setup_end = time.time()
        duration = (setup_end - self.setup_start) * 1000
        if self.logging:
            self.logger.log(f"pre_setup took {duration:.2f} ms")

            setup_start = time.time()
        self.setup()

    def pre_setup(self):
        frame_warp_modes = ["2D", "3D"]
        hybrid_motion_modes = ["Affine", "Perspective", "Optical Flow"]

        self.gen.max_frames += 1

        # if self.gen.animation_mode in frame_warp_modes:
        #     # handle hybrid video generation
        if (
            self.gen.hybrid_composite != "None"
            or self.gen.hybrid_motion in hybrid_motion_modes
        ):
            _, _, self.gen.inputfiles = hybrid_generation(self.gen, self.gen, self.gen)
            self.gen.hybrid_frame_path = os.path.join(self.gen.outdir, "hybridframes")

        if int(self.gen.seed) == -1:
            self.gen.seed = secrets.randbelow(18446744073709551615)
        self.gen.keys = DeformAnimKeys(self.gen, self.gen.seed)
        self.gen.loopSchedulesAndData = LooperAnimKeys(
            self.gen, self.gen, self.gen.seed
        )
        prompt_series = pd.Series([np.nan for a in range(self.gen.max_frames)])

        if self.gen.prompts is not None:
            if isinstance(self.gen.prompts, dict):
                self.gen.animation_prompts = self.gen.prompts

        for i, prompt in self.gen.animation_prompts.items():
            if str(i).isdigit():
                prompt_series[int(i)] = prompt
            else:
                prompt_series[int(numexpr.evaluate(i))] = prompt
        prompt_series = prompt_series.ffill().bfill()
        self.gen.prompt_series = prompt_series
        self.gen.max_frames -= 1

        # check for video inits
        self.gen.using_vid_init = self.gen.animation_mode == "Video Input"

        # load depth model for 3D
<<<<<<< HEAD
        self.gen.predict_depths = self.gen.use_depth_warping or self.gen.save_depth_maps
=======
        self.gen.predict_depths = (
            self.gen.animation_mode == "3D" and self.gen.use_depth_warping
        ) or self.gen.save_depth_maps
>>>>>>> a6d9df94
        self.gen.predict_depths = self.gen.predict_depths or (
            self.gen.hybrid_composite
            and self.gen.hybrid_comp_mask_type in ["Depth", "Video Depth"]
        )
        if self.gen.predict_depths:
            # if self.opts is not None:
            #     self.keep_in_vram = self.opts.data.get("deforum_keep_3d_models_in_vram")
            # else:
            self.gen.keep_in_vram = True
            # device = ('cpu' if cmd_opts.lowvram or cmd_opts.medvram else self.root.device)
            # TODO Set device in root in webui
            device = "cuda"
            self.depth_model = DepthModel(
                other_model_dir,
                device,
                self.gen.half_precision,
                keep_in_vram=self.gen.keep_in_vram,
                depth_algorithm=self.gen.depth_algorithm,
                Width=self.gen.W,
                Height=self.gen.H,
                midas_weight=self.gen.midas_weight,
            )
            print(f"[ Loaded Depth model ]")
            # depth-based hybrid composite mask requires saved depth maps
            if (
                self.gen.hybrid_composite != "None"
                and self.gen.hybrid_comp_mask_type == "Depth"
            ):
                self.gen.save_depth_maps = True
        else:
            self.depth_model = None
            self.gen.save_depth_maps = False

        self.raft_model = None
        load_raft = (
            (
                self.gen.optical_flow_cadence == "RAFT"
                and int(self.gen.diffusion_cadence) > 0
            )
            or (
                self.gen.hybrid_motion == "Optical Flow"
                and self.gen.hybrid_flow_method == "RAFT"
            )
            or (self.gen.optical_flow_redo_generation == "RAFT")
        )
        if load_raft:
            print("[ Loading RAFT model ]")
            self.raft_model = RAFT()

        if self.gen.use_areas:

            print("DEFORUM PIPELINE COND AREA SCHEDULING", self.gen.areas)

            try:
                self.gen.areas = interpolate_areas(self.gen.areas, self.gen.max_frames)
            except:
                self.gen.use_areas = False

    def setup(self, *args, **kwargs) -> None:
        """
        Set up the list of functions to be executed during the main loop of the animation pipeline.

        This method populates the `shoot_fns` list with functions based on the configuration set in the `gen` object.
        Certain functions are added to the list based on the conditions provided by the attributes of the `gen` object.
        Additionally, post-processing functions can be added to the `post_fns` list.
        """
        self.reset()

        hybrid_available = (
            self.gen.hybrid_composite != "None"
            or self.gen.hybrid_motion in ["Optical Flow", "Affine", "Perspective"]
        )

        turbo_steps = self.gen.get("turbo_steps", 1)
        if turbo_steps > 1:
<<<<<<< HEAD
            self.shoot_fns.append(generate_interpolated_frames)
        if self.gen.color_coherence == 'Video Input' and hybrid_available:
=======
            self.shoot_fns.append(make_cadence_frames)
        if self.gen.color_coherence == "Video Input" and hybrid_available:
>>>>>>> a6d9df94
            self.shoot_fns.append(color_match_video_input)
        if self.gen.animation_mode in ["2D", "3D"]:
            self.shoot_fns.append(anim_frame_warp_cls)

        if self.gen.hybrid_composite == "Before Motion":
            self.shoot_fns.append(hybrid_composite_cls)

        if self.gen.hybrid_motion in ["Affine", "Perspective"]:
            self.shoot_fns.append(affine_persp_motion)

        if self.gen.hybrid_motion in ["Optical Flow"]:
            self.shoot_fns.append(optical_flow_motion)

        if self.gen.hybrid_composite == "Normal":
            self.shoot_fns.append(hybrid_composite_cls)

        if self.gen.color_coherence != "None":
            self.shoot_fns.append(color_match_cls)

        self.shoot_fns.append(set_contrast_image)

        if self.gen.use_mask or self.gen.use_noise_mask:
            self.shoot_fns.append(handle_noise_mask)

        self.shoot_fns.append(add_noise_cls)

        self.shoot_fns.append(get_generation_params)

        if self.gen.optical_flow_redo_generation != "None":
            self.shoot_fns.append(optical_flow_redo)

        if int(self.gen.diffusion_redo) > 0:
            self.shoot_fns.append(diffusion_redo)

        self.shoot_fns.append(main_generate_with_cls)

        if self.gen.hybrid_composite == "After Generation":
            self.shoot_fns.append(post_hybrid_composite_cls)

        if self.gen.color_coherence != "None":
            self.shoot_fns.append(post_color_match_with_cls)

        if self.gen.overlay_mask:
            self.shoot_fns.append(overlay_mask_cls)

        self.shoot_fns.append(post_gen_cls)

        if self.gen.max_frames > 3:
            if self.gen.frame_interpolation_engine == "FILM":
                self.post_fns.append(film_interpolate_cls)
        if self.gen.max_frames > 1:
            self.post_fns.append(save_video_cls)

    def log_function_lists(self):
        if self.logging:
            setup_end = time.time()
            duration = (setup_end - self.setup_start) * 1000
            self.logger.log(f"loop took {duration:.2f} ms")

            # Log names of functions in each list if they have functions
            if self.prep_fns:
                self.logger.log("Functions in prep_fns:", timestamped=False)
                for fn in self.prep_fns:
                    self.logger.log(fn.__name__, timestamped=False)

            if self.shoot_fns:
                self.logger.log("Functions in shoot_fns:", timestamped=False)
                for fn in self.shoot_fns:
                    self.logger.log(fn.__name__, timestamped=False)

            if self.post_fns:
                self.logger.log("Functions in post_fns:", timestamped=False)
                for fn in self.post_fns:
                    self.logger.log(fn.__name__, timestamped=False)

            self.logger.log(str(self.gen.to_dict()), timestamped=False)

    def run_prep_fn_list(self):
        # PREP LOOP
        for fn in self.prep_fns:
            start_time = time.time()
            fn(self)
            if self.logging:
                end_time = time.time()
                duration = (end_time - start_time) * 1000
                self.logger.log(f"{fn.__name__} took {duration:.2f} ms")

    def run_shoot_fn_list(self):
        for fn in self.shoot_fns:
            start_time = time.time()
            with torch.inference_mode():
                with torch.inference_mode():
                    fn(self)
            if self.logging:
                end_time = time.time()
                duration = (end_time - start_time) * 1000
                self.logger.log(f"{fn.__name__} took {duration:.2f} ms")

    def run_post_fn_list(self):
        # POST LOOP
        for fn in self.post_fns:
            start_time = time.time()
            fn(self)
            if self.logging:
                duration = (time.time() - start_time) * 1000
                self.logger.log(f"{fn.__name__} took {duration:.2f} ms")

    def reset(self, *args, **kwargs) -> None:
        self.prep_fns.clear()
        self.shoot_fns.clear()
        self.post_fns.clear()
        self.images.clear()
        torch.cuda.ipc_collect()
        torch.cuda.empty_cache()
        gc.collect()

    def datacallback(self, data):
        pass


    def generate(self):
        assert self.gen.prompt is not None
        prompt, negative_prompt = split_weighted_subprompts(self.gen.prompt, self.gen.frame_idx, self.gen.max_frames)

        next_prompt, blend_value = get_next_prompt_and_blend(self.gen.frame_idx, self.gen.prompt_series)

        if self.gen.scheduled_sampler_name is not None:
            if self.gen.scheduled_sampler_name in auto_to_comfy.keys():
                self.gen.sampler_name = auto_to_comfy[self.gen.sampler_name]["sampler"]
                self.gen.scheduler = auto_to_comfy[self.gen.sampler_name]["scheduler"]

        img = self.gen.prev_img
        if img is not None:
            if not isinstance(img, PIL.Image.Image):
                img = Image.fromarray(cv2.cvtColor(img.astype(np.uint8), cv2.COLOR_BGR2RGB))
        self.gen.strength = 1.0 if img is None else self.gen.strength
        gen_args = {
            "prompt": prompt,
            "negative_prompt": negative_prompt,
            "steps": self.gen.steps,
            "seed": self.gen.seed,
            "scale": self.gen.scale,
            "strength": self.gen.strength,
            "init_image": img,
            "width": self.gen.W,
            "height": self.gen.H,
            "cnet_image": None,
            "next_prompt": next_prompt,
            "prompt_blend": blend_value,
            "scheduler": self.gen.scheduler,
            "sampler_name": self.gen.sampler_name,
            "reset_noise": False if self.gen.strength < 1.0 else True
        }
        if self.gen.frame_idx == 0:
            gen_args["reset_noise"] = True
        if hasattr(self.gen, "style"):
            if self.gen.style is not "(No Style)" and self.gen.style in STYLE_NAMES:
                gen_args["prompt"], gen_args["negative_prompt"] = apply_style(self.gen.style, gen_args["prompt"],
                                                                              gen_args["negative_prompt"])

        if self.gen.use_areas:
            gen_args["areas"] = self.gen.areas[self.gen.frame_idx]
            gen_args["use_areas"] = True
            gen_args["prompt"] = None

        if self.gen.enable_subseed_scheduling:
            gen_args["subseed"] = self.gen.subseed
            gen_args["subseed_strength"] = self.gen.subseed_strength
            gen_args["seed_resize_from_h"] = self.gen.seed_resize_from_h
            gen_args["seed_resize_from_w"] = self.gen.seed_resize_from_w

        processed = self.generator(**gen_args)
        torch.cuda.empty_cache()

        return processed

    def generate_(self):
        """
        Generates an image or animation using the given prompts, settings, and generator.

        This method sets up the necessary arguments, handles conditional configurations, and then
        uses the provided generator to produce the output.

        Returns:
            processed (Image): The generated image or animation frame.
        """
        assert self.gen.prompt is not None
<<<<<<< HEAD
        prompt, negative_prompt = split_weighted_subprompts(self.gen.prompt, self.gen.frame_idx, self.gen.max_frames)
=======

        # Setup the pipeline
        # p = get_webui_sd_pipeline(args, root, frame)
        prompt, negative_prompt = split_weighted_subprompts(
            self.gen.prompt, self.gen.frame_idx, self.gen.max_frames
        )
>>>>>>> a6d9df94


<<<<<<< HEAD

=======
        def generate_blend_values(distance_to_next_prompt, blend_type="linear"):
            if blend_type == "linear":
                return [
                    i / distance_to_next_prompt
                    for i in range(distance_to_next_prompt + 1)
                ]
            elif blend_type == "exponential":
                base = 2
                return [
                    1 / (1 + math.exp(-8 * (i / distance_to_next_prompt - 0.5)))
                    for i in range(distance_to_next_prompt + 1)
                ]
            else:
                raise ValueError(f"Unknown blend type: {blend_type}")

        def get_next_prompt_and_blend(
            current_index, prompt_series, blend_type="exponential"
        ):
            # Find where the current prompt ends
            next_prompt_start = current_index + 1
            while (
                next_prompt_start < len(prompt_series)
                and prompt_series.iloc[next_prompt_start]
                == prompt_series.iloc[current_index]
            ):
                next_prompt_start += 1
>>>>>>> a6d9df94

        # print("DEFORUM CONDITIONING INTERPOLATION")

<<<<<<< HEAD
=======
            # Calculate blend value
            distance_to_next = next_prompt_start - current_index
            blend_values = generate_blend_values(distance_to_next, blend_type)
            blend_value = blend_values[
                1
            ]  # Blend value for the next frame after the current index
>>>>>>> a6d9df94


        next_prompt, blend_value = get_next_prompt_and_blend(
            self.gen.frame_idx, self.gen.prompt_series
        )
        # print("DEBUG", next_prompt, blend_value)

        # blend_value = 1.0
        # next_prompt = ""
        if (
            not self.gen.use_init
            and self.gen.strength > 0
            and self.gen.strength_0_no_init
        ):
            self.gen.strength = 0
        processed = None
        mask_image = None
        init_image = None
        image_init0 = None

        if self.gen.use_looper and self.gen.animation_mode in ["2D", "3D"]:
            self.gen.strength = self.gen.imageStrength
            tweeningFrames = self.gen.tweeningFrameSchedule
            blendFactor = 0.07
            colorCorrectionFactor = self.gen.colorCorrectionFactor
            jsonImages = json.loads(self.gen.imagesToKeyframe)
            # find which image to show
            parsedImages = {}
            frameToChoose = 0
            max_f = self.gen.max_frames - 1

            for key, value in jsonImages.items():
                if check_is_number(key):  # default case 0:(1 + t %5), 30:(5-t%2)
                    parsedImages[key] = value
                else:  # math on the left hand side case 0:(1 + t %5), maxKeyframes/2:(5-t%2)
                    parsedImages[int(numexpr.evaluate(key))] = value

            framesToImageSwapOn = list(map(int, list(parsedImages.keys())))

            for swappingFrame in framesToImageSwapOn[1:]:
                frameToChoose += self.gen.frame_idx >= int(swappingFrame)

            # find which frame to do our swapping on for tweening
            skipFrame = 25
            for fs, fe in pairwise_repl(framesToImageSwapOn):
                if fs <= self.gen.frame_idx <= fe:
                    skipFrame = fe - fs
            if skipFrame > 0:
                # print("frame % skipFrame", frame % skipFrame)

                if (
                    self.gen.frame_idx % skipFrame <= tweeningFrames
                ):  # number of tweening frames
                    blendFactor = (
                        self.gen.blendFactorMax
                        - self.gen.blendFactorSlope
                        * math.cos(
                            (self.gen.frame_idx % tweeningFrames) / (tweeningFrames / 2)
                        )
                    )
            else:
                print("LOOPER ERROR, AVOIDING DIVISION BY 0")
            init_image2, _ = load_image_with_mask(
                list(jsonImages.values())[frameToChoose],
                shape=(self.gen.W, self.gen.H),
                use_alpha_as_mask=self.gen.use_alpha_as_mask,
            )
            image_init0 = list(jsonImages.values())[0]
            # print(" TYPE", type(image_init0))

        else:  # they passed in a single init image
            image_init0 = self.gen.init_image

        available_samplers = {
            "euler a": "Euler a",
            "euler": "Euler",
            "lms": "LMS",
            "heun": "Heun",
            "dpm2": "DPM2",
            "dpm2 a": "DPM2 a",
            "dpm++ 2s a": "DPM++ 2S a",
            "dpm++ 2m": "DPM++ 2M",
            "dpm++ sde": "DPM++ SDE",
            "dpm fast": "DPM fast",
            "dpm adaptive": "DPM adaptive",
            "lms karras": "LMS Karras",
            "dpm2 karras": "DPM2 Karras",
            "dpm2 a karras": "DPM2 a Karras",
            "dpm++ 2s a karras": "DPM++ 2S a Karras",
            "dpm++ 2m karras": "DPM++ 2M Karras",
            "dpm++ sde karras": "DPM++ SDE Karras",
        }
        if self.gen.scheduled_sampler_name is not None:
            if self.gen.scheduled_sampler_name in auto_to_comfy.keys():
                self.gen.sampler_name = auto_to_comfy[self.gen.sampler_name]["sampler"]
                self.gen.scheduler = auto_to_comfy[self.gen.sampler_name]["scheduler"]
            # else:
            #     raise RuntimeError(
            #         f"Sampler name '{sampler_name}' is invalid. Please check the available sampler list in the 'Run' tab")

        # if self.gen.checkpoint is not None:
        #    info = sd_models.get_closet_checkpoint_match(self.gen.checkpoint)
        #    if info is None:
        #        raise RuntimeError(f"Unknown checkpoint: {self.gen.checkpoint}")
        #    sd_models.reload_model_weights(info=info)

        if self.gen.prev_img is not None:
            # TODO: cleanup init_sample remains later
            img = self.gen.prev_img



            init_image = img
            image_init0 = img
            if (
                self.gen.use_looper
                and isJson(self.gen.imagesToKeyframe)
                and self.gen.animation_mode in ["2D", "3D"]
            ):
                init_image = Image.blend(init_image, init_image2, blendFactor)
                correction_colors = Image.blend(
                    init_image, init_image2, colorCorrectionFactor
                )
                color_corrections = [correction_colors]

        # this is the first pass
        elif (self.gen.use_looper and self.gen.animation_mode in ["2D", "3D"]) or (
            self.gen.use_init
            and ((self.gen.init_image is not None and self.gen.init_image != ""))
        ):
            init_image, mask_image = load_image_with_mask(
                image_init0,  # initial init image
                shape=(self.gen.W, self.gen.H),
                use_alpha_as_mask=self.gen.use_alpha_as_mask,
            )

        else:
            # if self.gen.animation_mode != 'Interpolation':
            #    print(f"Not using an init image (doing pure txt2img)")
            """p_txt = StableDiffusionProcessingTxt2Img(
                sd_model=sd_model,
                outpath_samples=self.gen.tmp_deforum_run_duplicated_folder,
                outpath_grids=self.gen.tmp_deforum_run_duplicated_folder,
                prompt=p.prompt,
                styles=p.styles,
                negative_prompt=p.negative_prompt,
                seed=p.seed,
                subseed=p.subseed,
                subseed_strength=p.subseed_strength,
                seed_resize_from_h=p.seed_resize_from_h,
                seed_resize_from_w=p.seed_resize_from_w,
                sampler_name=p.sampler_name,
                batch_size=p.batch_size,
                n_iter=p.n_iter,
                steps=p.steps,
                cfg_scale=p.cfg_scale,
                width=p.width,
                height=p.height,
                restore_faces=p.restore_faces,
                tiling=p.tiling,
                enable_hr=None,
                denoising_strength=None,
            )"""

            # print_combined_table(args, anim_args, p_txt, keys, frame)  # print dynamic table to cli

            # if is_controlnet_enabled(controlnet_args):
            #    process_with_controlnet(p_txt, args, anim_args, loop_args, controlnet_args, root, is_img2img=False,
            #                            self.gen.frame_idx=frame)

            # processed = self.generate_txt2img(prompt, next_prompt, blend_value, negative_prompt, args, anim_args, root, self.gen.frame_idx,
            #                                init_image)

            self.genstrength = 1.0 if init_image is None else self.gen.strength

            cnet_image = None
            input_file = os.path.join(
                self.gen.outdir,
                "inputframes",
                get_frame_name(self.gen.video_init_path)
                + f"{self.gen.frame_idx:09}.jpg",
            )

            # if os.path.isfile(input_file):
            #     input_frame = Image.open(input_file)
            #     cnet_image = get_canny_image(input_frame)
            #     cnet_image = ImageOps.invert(cnet_image)

            if prompt == "!reset!":
                self.gen.init_image = None
                self.genstrength = 1.0
                prompt = next_prompt

            if negative_prompt == "":
                negative_prompt = self.gen.animation_prompts_negative

            gen_args = {
                "prompt": prompt,
                "negative_prompt": negative_prompt,
                "steps": self.gen.steps,
                "seed": self.gen.seed,
                "scale": self.gen.scale,
                "strength": self.genstrength,
                "init_image": init_image,
                "width": self.gen.W,
                "height": self.gen.H,
                "cnet_image": cnet_image,
                "next_prompt": next_prompt,
                "prompt_blend": blend_value,
<<<<<<< HEAD
                "scheduler":self.gen.scheduler,
                "sampler_name":self.gen.sampler_name,
                "reset_noise":False if self.genstrength < 1.0 else True
=======
                "scheduler": self.gen.scheduler,
                "sampler_name": self.gen.sampler_name,
>>>>>>> a6d9df94
            }
            if self.gen.frame_idx == 0:
                gen_args["reset_noise"] = True
            if hasattr(self.gen, "style"):
<<<<<<< HEAD
                if self.gen.style is not "(No Style)" and self.gen.style in STYLE_NAMES:
                    gen_args["prompt"], gen_args["negative_prompt"] = apply_style(self.gen.style, gen_args["prompt"], gen_args["negative_prompt"])
=======
                if self.gen.style in STYLE_NAMES:
                    gen_args["prompt"], gen_args["negative_prompt"] = apply_style(
                        self.gen.style, gen_args["prompt"], gen_args["negative_prompt"]
                    )
>>>>>>> a6d9df94


            if self.gen.use_areas:
                gen_args["areas"] = self.gen.areas[self.gen.frame_idx]
                gen_args["use_areas"] = True
                gen_args["prompt"] = None




            if self.gen.enable_subseed_scheduling:
                gen_args["subseed"] = self.gen.subseed
                gen_args["subseed_strength"] = self.gen.subseed_strength
                gen_args["seed_resize_from_h"] = self.gen.seed_resize_from_h
                gen_args["seed_resize_from_w"] = self.gen.seed_resize_from_w

            processed = self.generator(**gen_args)
            torch.cuda.empty_cache()

        if processed is None:
            # Mask functions
            if self.gen.use_mask:
                mask_image = self.gen.mask_image
                mask = prepare_mask(
                    self.gen.mask_file if mask_image is None else mask_image,
                    (self.gen.W, self.gen.H),
                    self.gen.mask_contrast_adjust,
                    self.gen.mask_brightness_adjust,
                )
                inpainting_mask_invert = self.gen.invert_mask
                inpainting_fill = self.gen.fill
                inpaint_full_res = self.gen.full_res_mask
                inpaint_full_res_padding = self.gen.full_res_mask_padding
                # prevent loaded mask from throwing errors in Image operations if completely black and crop and resize in webui pipeline
                # doing this after contrast and brightness adjustments to ensure that mask is not passed as black or blank
                mask = check_mask_for_errors(mask, self.gen.invert_mask)
                self.gen.noise_mask = mask

            else:
                mask = None

            assert not (
                (mask is not None and self.gen.use_mask and self.gen.overlay_mask)
                and (self.gen.init_sample is None and init_image is None)
            ), "Need an init image when use_mask == True and overlay_mask == True"

            image_mask = mask
            image_cfg_scale = self.gen.pix2pix_img_cfg_scale

            # print_combined_table(args, anim_args, p, keys, frame)  # print dynamic table to cli

            # if is_controlnet_enabled(controlnet_args):
            #    process_with_controlnet(p, args, anim_args, loop_args, controlnet_args, root, is_img2img=True,
            #                            self.gen.frame_idx=frame)
            self.gen.strength = 1.0 if init_image is None else self.gen.strength

            cnet_image = None
            input_file = os.path.join(
                self.gen.outdir,
                "inputframes",
                get_frame_name(self.gen.video_init_path)
                + f"{self.gen.frame_idx:09}.jpg",
            )

            # if os.path.isfile(input_file):
            #     input_frame = Image.open(input_file)
            #     cnet_image = get_canny_image(input_frame)
            #     cnet_image = ImageOps.invert(cnet_image)

            if prompt == "!reset!":
                init_image = None
                self.gen.strength = 1.0
                prompt = next_prompt

            if negative_prompt == "":
                negative_prompt = self.gen.animation_prompts_negative

            gen_args = {
                "prompt": prompt,
                "negative_prompt": negative_prompt,
                "steps": self.gen.steps,
                "seed": self.gen.seed,
                "scale": self.gen.scale,
                "strength": self.gen.strength,
                "init_image": init_image,
                "width": self.gen.W,
                "height": self.gen.H,
                "cnet_image": cnet_image,
                "next_prompt": next_prompt,
                "prompt_blend": blend_value,
            }

<<<<<<< HEAD
            if self.gen.use_areas:

                gen_args["areas"] =  self.gen.areas[self.gen.frame_idx]
                gen_args["use_areas"] = True
                gen_args["prompt"] = None
                #print(f"DEFORUM GEN ARGS: [{gen_args}] ")
=======
            # print(f"DEFORUM GEN ARGS: [{gen_args}] ")
>>>>>>> a6d9df94

            if self.gen.enable_subseed_scheduling:
                gen_args["subseed"] = self.gen.subseed
                gen_args["subseed_strength"] = self.gen.subseed_strength
                gen_args["seed_resize_from_h"] = self.gen.seed_resize_from_h
                gen_args["seed_resize_from_w"] = self.gen.seed_resize_from_w

            processed = self.generator(**gen_args)

        if self.gen.first_frame is None:
            self.gen.first_frame = processed

        return processed

    def cleanup(self):
        # Iterate over all attributes of the class instance
        for attr_name in dir(self):
            attr = getattr(self, attr_name)

            # Check if attribute is a tensor
            if isinstance(attr, torch.Tensor):
                attr.cpu()  # Move tensor to CPU
                delattr(self, attr_name)  # Delete attribute
            # Check if attribute is an nn.Module
            elif isinstance(attr, nn.Module):
                attr.to("cpu")  # Move module to CPU
                delattr(self, attr_name)  # Delete attribute
            # Check if attribute has 'to' or 'cpu' callable method
            else:
                to_method = getattr(attr, "to", None)
                cpu_method = getattr(attr, "cpu", None)

                if callable(to_method):
                    attr.to("cpu")
                    delattr(self, attr_name)  # Delete attribute
                elif callable(cpu_method):
                    attr.cpu()
<<<<<<< HEAD
                    delattr(self, attr_name)  # Delete attribute


def interpolate_areas(areas, max_frames):
    # Special case for max_frames = 1
    if max_frames == 1:
        return [areas[0]["0"]]

    # Parse the keyframes and their values
    keyframes = sorted([int(k) for area in areas for k in area])

    # If there are more keyframes than max_frames, truncate the list of keyframes
    keyframes = keyframes[:max_frames]

    # Initialize the result list with empty dicts for each frame
    result = [{} for _ in range(max_frames + 1)]

    # For each pair of consecutive keyframes
    for i in range(len(keyframes) - 1):
        start_frame = keyframes[i]
        end_frame = keyframes[i + 1]
        start_prompts = areas[i][str(start_frame)]
        end_prompts = areas[i + 1][str(end_frame)]

        # Create a mapping of prompts to their values for easier lookup
        start_mapping = {prompt['prompt']: prompt for prompt in start_prompts}
        end_mapping = {prompt['prompt']: prompt for prompt in end_prompts}

        # Combine the set of prompts from both start and end keyframes
        all_prompts = set(start_mapping.keys()) | set(end_mapping.keys())

        # For each frame between the start and end keyframes
        end_range = min(end_frame + 1, max_frames + 1)
        for frame in range(start_frame, end_range):
            result[frame] = []
            for prompt in all_prompts:
                start_values = start_mapping.get(prompt, None)
                end_values = end_mapping.get(prompt, None)

                # If the prompt is only in the start or end keyframe, use its values
                if start_values is None:
                    result[frame].append(end_values)
                elif end_values is None:
                    result[frame].append(start_values)
                else:
                    # Otherwise, interpolate the values
                    t = (frame - start_frame) / (end_frame - start_frame)
                    x = start_values['x'] + t * (end_values['x'] - start_values['x'])
                    y = start_values['y'] + t * (end_values['y'] - start_values['y'])
                    w = start_values['w'] + t * (end_values['w'] - start_values['w'])
                    h = start_values['h'] + t * (end_values['h'] - start_values['h'])
                    s = start_values['s'] + t * (end_values['s'] - start_values['s'])
                    result[frame].append({'prompt': prompt, 'x': x, 'y': y, 'w': w, 'h': h, 's': s})

    # Fill in any remaining frames with the values from the last keyframe
    for frame in range(keyframes[-1], max_frames):
        result[frame] = areas[-1][str(keyframes[-1])]

    return result[:max_frames]


def generate_blend_values(distance_to_next_prompt, blend_type="linear"):
    if blend_type == "linear":
        return [i / distance_to_next_prompt for i in range(distance_to_next_prompt + 1)]
    elif blend_type == "exponential":
        base = 2
        return [1 / (1 + math.exp(-8 * (i / distance_to_next_prompt - 0.5))) for i in
                range(distance_to_next_prompt + 1)]
    else:
        raise ValueError(f"Unknown blend type: {blend_type}")


def get_next_prompt_and_blend(current_index, prompt_series, blend_type="exponential"):
    # Find where the current prompt ends
    next_prompt_start = current_index + 1
    while next_prompt_start < len(prompt_series) and prompt_series.iloc[next_prompt_start] == \
            prompt_series.iloc[
                current_index]:
        next_prompt_start += 1

    if next_prompt_start >= len(prompt_series):
        return "", 1.0
        # raise ValueError("Already at the last prompt, no next prompt available.")

    # Calculate blend value
    distance_to_next = next_prompt_start - current_index
    blend_values = generate_blend_values(distance_to_next, blend_type)
    blend_value = blend_values[1]  # Blend value for the next frame after the current index

    return prompt_series.iloc[next_prompt_start], blend_value
=======
                    delattr(self, attr_name)  # Delete attribute
>>>>>>> a6d9df94
<|MERGE_RESOLUTION|>--- conflicted
+++ resolved
@@ -16,28 +16,6 @@
 import pandas as pd
 from PIL import Image
 
-<<<<<<< HEAD
-from .animation_helpers import (anim_frame_warp_cls,
-                                hybrid_composite_cls,
-                                affine_persp_motion,
-                                optical_flow_motion,
-                                color_match_cls,
-                                set_contrast_image,
-                                handle_noise_mask,
-                                add_noise_cls,
-                                get_generation_params,
-                                optical_flow_redo,
-                                diffusion_redo,
-                                main_generate_with_cls,
-                                post_hybrid_composite_cls,
-                                post_color_match_with_cls,
-                                overlay_mask_cls,
-                                post_gen_cls,
-                                make_cadence_frames,
-                                color_match_video_input,
-                                film_interpolate_cls,
-                                save_video_cls, DeformAnimKeys, LooperAnimKeys, generate_interpolated_frames)
-=======
 from .animation_helpers import (
     anim_frame_warp_cls,
     hybrid_composite_cls,
@@ -61,8 +39,8 @@
     save_video_cls,
     DeformAnimKeys,
     LooperAnimKeys,
+    generate_interpolated_frames
 )
->>>>>>> a6d9df94
 
 from .animation_params import auto_to_comfy
 
@@ -73,11 +51,7 @@
 from ...utils.constants import root_path, other_model_dir
 from ...utils.deforum_hybrid_animation import hybrid_generation
 from ...utils.deforum_logger_util import Logger
-from ...utils.image_utils import (
-    load_image_with_mask,
-    prepare_mask,
-    check_mask_for_errors,
-)
+from ...utils.image_utils import load_image_with_mask, prepare_mask, check_mask_for_errors
 from ...utils.sdxl_styles import STYLE_NAMES, apply_style
 from ...utils.string_utils import split_weighted_subprompts, check_is_number
 from ...utils.video_frame_utils import get_frame_name
@@ -91,10 +65,7 @@
     Allows for pre-processing, main loop, and post-processing steps.
     Uses a logger to record the metrics and timings of each step in the pipeline.
     """
-
-    # start time for script
     script_start_time = time.time()
-
     def __init__(self, generator: Callable, logger: Optional[Callable] = None):
         """
         Initialize the DeforumAnimationPipeline.
@@ -106,17 +77,22 @@
         super().__init__()
 
         self.generator = generator
-        self.logger = logger or Logger(root_path)
-        self.logging = bool(self.logger)
+
+        if logger is None:
+            self.logger = Logger(root_path)
+        else:
+            self.logger = logger
 
         self.prep_fns = []
         self.shoot_fns = []
         self.post_fns = []
         self.images = []
-
-    def __call__(
-        self, settings_file: str = None, callback=None, *args, **kwargs
-    ) -> DeforumGenerationObject:
+        if self.logger is not None:
+            self.logging = True
+        else:
+            self.logging = False
+
+    def __call__(self, settings_file: str = None, callback=None, *args, **kwargs) -> DeforumGenerationObject:
         """
         Execute the animation pipeline.
 
@@ -129,24 +105,26 @@
             DeforumGenerationObject: The generated object after the pipeline execution.
         """
         self.combined_pre_checks(settings_file, callback, *args, **kwargs)
+
         self.log_function_lists()
-        self.pbar = tqdm(
-            total=self.gen.max_frames, desc="Processing", position=0, leave=True
-        )
+
+        self.pbar = tqdm(total=self.gen.max_frames, desc="Processing", position=0, leave=True)
+
         self.run_prep_fn_list()
 
-        # main loop
+
         while self.gen.frame_idx + 1 <= self.gen.max_frames:
+            # MAIN LOOP
             frame_start = time.time()
+
             self.run_shoot_fn_list()
+
             self.pbar.update(self.gen.turbo_steps)
             if self.logging:
                 duration = (time.time() - frame_start) * 1000
-                self.logger.log(
-                    f"----------------------------- Frame {self.gen.frame_idx + 1} took {duration:.2f} ms"
-                )
-
+                self.logger.log(f"----------------------------- Frame {self.gen.frame_idx + 1} took {duration:.2f} ms")
         self.pbar.close()
+
         self.run_post_fn_list()
 
         if self.logging:
@@ -155,12 +133,9 @@
             self.logger.log(f"Total time taken: {total_duration:.2f} ms")
             self.logger.log(f"Average time per frame: {average_time_per_frame:.2f} ms")
             self.logger.close_session()
-
         return self.gen
 
-    def combined_pre_checks(
-        self, settings_file: str = None, callback=None, *args, **kwargs
-    ):
+    def combined_pre_checks(self, settings_file: str = None, callback=None, *args, **kwargs):
         self.setup_start = time.time()
         if callback is not None:
             self.datacallback = callback
@@ -190,26 +165,21 @@
         self.setup()
 
     def pre_setup(self):
-        frame_warp_modes = ["2D", "3D"]
-        hybrid_motion_modes = ["Affine", "Perspective", "Optical Flow"]
+        frame_warp_modes = ['2D', '3D']
+        hybrid_motion_modes = ['Affine', 'Perspective', 'Optical Flow']
 
         self.gen.max_frames += 1
 
         # if self.gen.animation_mode in frame_warp_modes:
         #     # handle hybrid video generation
-        if (
-            self.gen.hybrid_composite != "None"
-            or self.gen.hybrid_motion in hybrid_motion_modes
-        ):
+        if self.gen.hybrid_composite != 'None' or self.gen.hybrid_motion in hybrid_motion_modes:
             _, _, self.gen.inputfiles = hybrid_generation(self.gen, self.gen, self.gen)
-            self.gen.hybrid_frame_path = os.path.join(self.gen.outdir, "hybridframes")
+            self.gen.hybrid_frame_path = os.path.join(self.gen.outdir, 'hybridframes')
 
         if int(self.gen.seed) == -1:
             self.gen.seed = secrets.randbelow(18446744073709551615)
         self.gen.keys = DeformAnimKeys(self.gen, self.gen.seed)
-        self.gen.loopSchedulesAndData = LooperAnimKeys(
-            self.gen, self.gen, self.gen.seed
-        )
+        self.gen.loopSchedulesAndData = LooperAnimKeys(self.gen, self.gen, self.gen.seed)
         prompt_series = pd.Series([np.nan for a in range(self.gen.max_frames)])
 
         if self.gen.prompts is not None:
@@ -226,20 +196,12 @@
         self.gen.max_frames -= 1
 
         # check for video inits
-        self.gen.using_vid_init = self.gen.animation_mode == "Video Input"
+        self.gen.using_vid_init = self.gen.animation_mode == 'Video Input'
 
         # load depth model for 3D
-<<<<<<< HEAD
         self.gen.predict_depths = self.gen.use_depth_warping or self.gen.save_depth_maps
-=======
-        self.gen.predict_depths = (
-            self.gen.animation_mode == "3D" and self.gen.use_depth_warping
-        ) or self.gen.save_depth_maps
->>>>>>> a6d9df94
         self.gen.predict_depths = self.gen.predict_depths or (
-            self.gen.hybrid_composite
-            and self.gen.hybrid_comp_mask_type in ["Depth", "Video Depth"]
-        )
+                self.gen.hybrid_composite and self.gen.hybrid_comp_mask_type in ['Depth', 'Video Depth'])
         if self.gen.predict_depths:
             # if self.opts is not None:
             #     self.keep_in_vram = self.opts.data.get("deforum_keep_3d_models_in_vram")
@@ -248,39 +210,23 @@
             # device = ('cpu' if cmd_opts.lowvram or cmd_opts.medvram else self.root.device)
             # TODO Set device in root in webui
             device = "cuda"
-            self.depth_model = DepthModel(
-                other_model_dir,
-                device,
-                self.gen.half_precision,
-                keep_in_vram=self.gen.keep_in_vram,
-                depth_algorithm=self.gen.depth_algorithm,
-                Width=self.gen.W,
-                Height=self.gen.H,
-                midas_weight=self.gen.midas_weight,
-            )
+            self.depth_model = DepthModel(other_model_dir, device, self.gen.half_precision,
+                                     keep_in_vram=self.gen.keep_in_vram,
+                                     depth_algorithm=self.gen.depth_algorithm, Width=self.gen.W,
+                                     Height=self.gen.H,
+                                     midas_weight=self.gen.midas_weight)
             print(f"[ Loaded Depth model ]")
             # depth-based hybrid composite mask requires saved depth maps
-            if (
-                self.gen.hybrid_composite != "None"
-                and self.gen.hybrid_comp_mask_type == "Depth"
-            ):
+            if self.gen.hybrid_composite != 'None' and self.gen.hybrid_comp_mask_type == 'Depth':
                 self.gen.save_depth_maps = True
         else:
             self.depth_model = None
             self.gen.save_depth_maps = False
 
         self.raft_model = None
-        load_raft = (
-            (
-                self.gen.optical_flow_cadence == "RAFT"
-                and int(self.gen.diffusion_cadence) > 0
-            )
-            or (
-                self.gen.hybrid_motion == "Optical Flow"
-                and self.gen.hybrid_flow_method == "RAFT"
-            )
-            or (self.gen.optical_flow_redo_generation == "RAFT")
-        )
+        load_raft = (self.gen.optical_flow_cadence == "RAFT" and int(self.gen.diffusion_cadence) > 0) or \
+                    (self.gen.hybrid_motion == "Optical Flow" and self.gen.hybrid_flow_method == "RAFT") or \
+                    (self.gen.optical_flow_redo_generation == "RAFT")
         if load_raft:
             print("[ Loading RAFT model ]")
             self.raft_model = RAFT()
@@ -304,37 +250,29 @@
         """
         self.reset()
 
-        hybrid_available = (
-            self.gen.hybrid_composite != "None"
-            or self.gen.hybrid_motion in ["Optical Flow", "Affine", "Perspective"]
-        )
-
-        turbo_steps = self.gen.get("turbo_steps", 1)
+        hybrid_available = self.gen.hybrid_composite != 'None' or self.gen.hybrid_motion in ['Optical Flow', 'Affine', 'Perspective']
+
+        turbo_steps = self.gen.get('turbo_steps', 1)
         if turbo_steps > 1:
-<<<<<<< HEAD
             self.shoot_fns.append(generate_interpolated_frames)
         if self.gen.color_coherence == 'Video Input' and hybrid_available:
-=======
-            self.shoot_fns.append(make_cadence_frames)
-        if self.gen.color_coherence == "Video Input" and hybrid_available:
->>>>>>> a6d9df94
             self.shoot_fns.append(color_match_video_input)
-        if self.gen.animation_mode in ["2D", "3D"]:
+        if self.gen.animation_mode in ['2D', '3D']:
             self.shoot_fns.append(anim_frame_warp_cls)
 
-        if self.gen.hybrid_composite == "Before Motion":
+        if self.gen.hybrid_composite == 'Before Motion':
             self.shoot_fns.append(hybrid_composite_cls)
 
-        if self.gen.hybrid_motion in ["Affine", "Perspective"]:
+        if self.gen.hybrid_motion in ['Affine', 'Perspective']:
             self.shoot_fns.append(affine_persp_motion)
 
-        if self.gen.hybrid_motion in ["Optical Flow"]:
+        if self.gen.hybrid_motion in ['Optical Flow']:
             self.shoot_fns.append(optical_flow_motion)
 
-        if self.gen.hybrid_composite == "Normal":
+        if self.gen.hybrid_composite == 'Normal':
             self.shoot_fns.append(hybrid_composite_cls)
 
-        if self.gen.color_coherence != "None":
+        if self.gen.color_coherence != 'None':
             self.shoot_fns.append(color_match_cls)
 
         self.shoot_fns.append(set_contrast_image)
@@ -346,7 +284,7 @@
 
         self.shoot_fns.append(get_generation_params)
 
-        if self.gen.optical_flow_redo_generation != "None":
+        if self.gen.optical_flow_redo_generation != 'None':
             self.shoot_fns.append(optical_flow_redo)
 
         if int(self.gen.diffusion_redo) > 0:
@@ -354,10 +292,10 @@
 
         self.shoot_fns.append(main_generate_with_cls)
 
-        if self.gen.hybrid_composite == "After Generation":
+        if self.gen.hybrid_composite == 'After Generation':
             self.shoot_fns.append(post_hybrid_composite_cls)
 
-        if self.gen.color_coherence != "None":
+        if self.gen.color_coherence != 'None':
             self.shoot_fns.append(post_color_match_with_cls)
 
         if self.gen.overlay_mask:
@@ -370,7 +308,6 @@
                 self.post_fns.append(film_interpolate_cls)
         if self.gen.max_frames > 1:
             self.post_fns.append(save_video_cls)
-
     def log_function_lists(self):
         if self.logging:
             setup_end = time.time()
@@ -415,7 +352,6 @@
                 end_time = time.time()
                 duration = (end_time - start_time) * 1000
                 self.logger.log(f"{fn.__name__} took {duration:.2f} ms")
-
     def run_post_fn_list(self):
         # POST LOOP
         for fn in self.post_fns:
@@ -424,6 +360,7 @@
             if self.logging:
                 duration = (time.time() - start_time) * 1000
                 self.logger.log(f"{fn.__name__} took {duration:.2f} ms")
+
 
     def reset(self, *args, **kwargs) -> None:
         self.prep_fns.clear()
@@ -505,84 +442,31 @@
             processed (Image): The generated image or animation frame.
         """
         assert self.gen.prompt is not None
-<<<<<<< HEAD
         prompt, negative_prompt = split_weighted_subprompts(self.gen.prompt, self.gen.frame_idx, self.gen.max_frames)
-=======
-
-        # Setup the pipeline
-        # p = get_webui_sd_pipeline(args, root, frame)
-        prompt, negative_prompt = split_weighted_subprompts(
-            self.gen.prompt, self.gen.frame_idx, self.gen.max_frames
-        )
->>>>>>> a6d9df94
-
-
-<<<<<<< HEAD
-
-=======
-        def generate_blend_values(distance_to_next_prompt, blend_type="linear"):
-            if blend_type == "linear":
-                return [
-                    i / distance_to_next_prompt
-                    for i in range(distance_to_next_prompt + 1)
-                ]
-            elif blend_type == "exponential":
-                base = 2
-                return [
-                    1 / (1 + math.exp(-8 * (i / distance_to_next_prompt - 0.5)))
-                    for i in range(distance_to_next_prompt + 1)
-                ]
-            else:
-                raise ValueError(f"Unknown blend type: {blend_type}")
-
-        def get_next_prompt_and_blend(
-            current_index, prompt_series, blend_type="exponential"
-        ):
-            # Find where the current prompt ends
-            next_prompt_start = current_index + 1
-            while (
-                next_prompt_start < len(prompt_series)
-                and prompt_series.iloc[next_prompt_start]
-                == prompt_series.iloc[current_index]
-            ):
-                next_prompt_start += 1
->>>>>>> a6d9df94
+
+
+
 
         # print("DEFORUM CONDITIONING INTERPOLATION")
 
-<<<<<<< HEAD
-=======
-            # Calculate blend value
-            distance_to_next = next_prompt_start - current_index
-            blend_values = generate_blend_values(distance_to_next, blend_type)
-            blend_value = blend_values[
-                1
-            ]  # Blend value for the next frame after the current index
->>>>>>> a6d9df94
-
-
-        next_prompt, blend_value = get_next_prompt_and_blend(
-            self.gen.frame_idx, self.gen.prompt_series
-        )
+
+
+        next_prompt, blend_value = get_next_prompt_and_blend(self.gen.frame_idx, self.gen.prompt_series)
         # print("DEBUG", next_prompt, blend_value)
 
         # blend_value = 1.0
         # next_prompt = ""
-        if (
-            not self.gen.use_init
-            and self.gen.strength > 0
-            and self.gen.strength_0_no_init
-        ):
+        if not self.gen.use_init and self.gen.strength > 0 and self.gen.strength_0_no_init:
             self.gen.strength = 0
         processed = None
         mask_image = None
         init_image = None
         image_init0 = None
 
-        if self.gen.use_looper and self.gen.animation_mode in ["2D", "3D"]:
+        if self.gen.use_looper and self.gen.animation_mode in ['2D', '3D']:
             self.gen.strength = self.gen.imageStrength
             tweeningFrames = self.gen.tweeningFrameSchedule
-            blendFactor = 0.07
+            blendFactor = .07
             colorCorrectionFactor = self.gen.colorCorrectionFactor
             jsonImages = json.loads(self.gen.imagesToKeyframe)
             # find which image to show
@@ -599,7 +483,7 @@
             framesToImageSwapOn = list(map(int, list(parsedImages.keys())))
 
             for swappingFrame in framesToImageSwapOn[1:]:
-                frameToChoose += self.gen.frame_idx >= int(swappingFrame)
+                frameToChoose += (self.gen.frame_idx >= int(swappingFrame))
 
             # find which frame to do our swapping on for tweening
             skipFrame = 25
@@ -609,47 +493,39 @@
             if skipFrame > 0:
                 # print("frame % skipFrame", frame % skipFrame)
 
-                if (
-                    self.gen.frame_idx % skipFrame <= tweeningFrames
-                ):  # number of tweening frames
-                    blendFactor = (
-                        self.gen.blendFactorMax
-                        - self.gen.blendFactorSlope
-                        * math.cos(
-                            (self.gen.frame_idx % tweeningFrames) / (tweeningFrames / 2)
-                        )
-                    )
+                if self.gen.frame_idx % skipFrame <= tweeningFrames:  # number of tweening frames
+                    blendFactor = self.gen.blendFactorMax - self.gen.blendFactorSlope * math.cos(
+                        (self.gen.frame_idx % tweeningFrames) / (tweeningFrames / 2))
             else:
                 print("LOOPER ERROR, AVOIDING DIVISION BY 0")
-            init_image2, _ = load_image_with_mask(
-                list(jsonImages.values())[frameToChoose],
-                shape=(self.gen.W, self.gen.H),
-                use_alpha_as_mask=self.gen.use_alpha_as_mask,
-            )
+            init_image2, _ = load_image_with_mask(list(jsonImages.values())[frameToChoose],
+                                      shape=(self.gen.W, self.gen.H),
+                                      use_alpha_as_mask=self.gen.use_alpha_as_mask)
             image_init0 = list(jsonImages.values())[0]
             # print(" TYPE", type(image_init0))
 
+
         else:  # they passed in a single init image
             image_init0 = self.gen.init_image
 
         available_samplers = {
-            "euler a": "Euler a",
-            "euler": "Euler",
-            "lms": "LMS",
-            "heun": "Heun",
-            "dpm2": "DPM2",
-            "dpm2 a": "DPM2 a",
-            "dpm++ 2s a": "DPM++ 2S a",
-            "dpm++ 2m": "DPM++ 2M",
-            "dpm++ sde": "DPM++ SDE",
-            "dpm fast": "DPM fast",
-            "dpm adaptive": "DPM adaptive",
-            "lms karras": "LMS Karras",
-            "dpm2 karras": "DPM2 Karras",
-            "dpm2 a karras": "DPM2 a Karras",
-            "dpm++ 2s a karras": "DPM++ 2S a Karras",
-            "dpm++ 2m karras": "DPM++ 2M Karras",
-            "dpm++ sde karras": "DPM++ SDE Karras",
+            'euler a': 'Euler a',
+            'euler': 'Euler',
+            'lms': 'LMS',
+            'heun': 'Heun',
+            'dpm2': 'DPM2',
+            'dpm2 a': 'DPM2 a',
+            'dpm++ 2s a': 'DPM++ 2S a',
+            'dpm++ 2m': 'DPM++ 2M',
+            'dpm++ sde': 'DPM++ SDE',
+            'dpm fast': 'DPM fast',
+            'dpm adaptive': 'DPM adaptive',
+            'lms karras': 'LMS Karras',
+            'dpm2 karras': 'DPM2 Karras',
+            'dpm2 a karras': 'DPM2 a Karras',
+            'dpm++ 2s a karras': 'DPM++ 2S a Karras',
+            'dpm++ 2m karras': 'DPM++ 2M Karras',
+            'dpm++ sde karras': 'DPM++ SDE Karras'
         }
         if self.gen.scheduled_sampler_name is not None:
             if self.gen.scheduled_sampler_name in auto_to_comfy.keys():
@@ -673,32 +549,23 @@
 
             init_image = img
             image_init0 = img
-            if (
-                self.gen.use_looper
-                and isJson(self.gen.imagesToKeyframe)
-                and self.gen.animation_mode in ["2D", "3D"]
-            ):
+            if self.gen.use_looper and isJson(self.gen.imagesToKeyframe) and self.gen.animation_mode in ['2D', '3D']:
                 init_image = Image.blend(init_image, init_image2, blendFactor)
-                correction_colors = Image.blend(
-                    init_image, init_image2, colorCorrectionFactor
-                )
+                correction_colors = Image.blend(init_image, init_image2, colorCorrectionFactor)
                 color_corrections = [correction_colors]
 
         # this is the first pass
-        elif (self.gen.use_looper and self.gen.animation_mode in ["2D", "3D"]) or (
-            self.gen.use_init
-            and ((self.gen.init_image is not None and self.gen.init_image != ""))
-        ):
-            init_image, mask_image = load_image_with_mask(
-                image_init0,  # initial init image
-                shape=(self.gen.W, self.gen.H),
-                use_alpha_as_mask=self.gen.use_alpha_as_mask,
-            )
+        elif (self.gen.use_looper and self.gen.animation_mode in ['2D', '3D']) or (
+                self.gen.use_init and ((self.gen.init_image is not None and self.gen.init_image != ''))):
+            init_image, mask_image = load_image_with_mask(image_init0,  # initial init image
+                                              shape=(self.gen.W, self.gen.H),
+                                              use_alpha_as_mask=self.gen.use_alpha_as_mask)
 
         else:
+
             # if self.gen.animation_mode != 'Interpolation':
             #    print(f"Not using an init image (doing pure txt2img)")
-            """p_txt = StableDiffusionProcessingTxt2Img(
+            """p_txt = StableDiffusionProcessingTxt2Img( 
                 sd_model=sd_model,
                 outpath_samples=self.gen.tmp_deforum_run_duplicated_folder,
                 outpath_grids=self.gen.tmp_deforum_run_duplicated_folder,
@@ -735,12 +602,8 @@
             self.genstrength = 1.0 if init_image is None else self.gen.strength
 
             cnet_image = None
-            input_file = os.path.join(
-                self.gen.outdir,
-                "inputframes",
-                get_frame_name(self.gen.video_init_path)
-                + f"{self.gen.frame_idx:09}.jpg",
-            )
+            input_file = os.path.join(self.gen.outdir, 'inputframes',
+                                      get_frame_name(self.gen.video_init_path) + f"{self.gen.frame_idx:09}.jpg")
 
             # if os.path.isfile(input_file):
             #     input_frame = Image.open(input_file)
@@ -768,27 +631,15 @@
                 "cnet_image": cnet_image,
                 "next_prompt": next_prompt,
                 "prompt_blend": blend_value,
-<<<<<<< HEAD
                 "scheduler":self.gen.scheduler,
                 "sampler_name":self.gen.sampler_name,
                 "reset_noise":False if self.genstrength < 1.0 else True
-=======
-                "scheduler": self.gen.scheduler,
-                "sampler_name": self.gen.sampler_name,
->>>>>>> a6d9df94
             }
             if self.gen.frame_idx == 0:
                 gen_args["reset_noise"] = True
             if hasattr(self.gen, "style"):
-<<<<<<< HEAD
                 if self.gen.style is not "(No Style)" and self.gen.style in STYLE_NAMES:
                     gen_args["prompt"], gen_args["negative_prompt"] = apply_style(self.gen.style, gen_args["prompt"], gen_args["negative_prompt"])
-=======
-                if self.gen.style in STYLE_NAMES:
-                    gen_args["prompt"], gen_args["negative_prompt"] = apply_style(
-                        self.gen.style, gen_args["prompt"], gen_args["negative_prompt"]
-                    )
->>>>>>> a6d9df94
 
 
             if self.gen.use_areas:
@@ -812,12 +663,10 @@
             # Mask functions
             if self.gen.use_mask:
                 mask_image = self.gen.mask_image
-                mask = prepare_mask(
-                    self.gen.mask_file if mask_image is None else mask_image,
-                    (self.gen.W, self.gen.H),
-                    self.gen.mask_contrast_adjust,
-                    self.gen.mask_brightness_adjust,
-                )
+                mask = prepare_mask(self.gen.mask_file if mask_image is None else mask_image,
+                                    (self.gen.W, self.gen.H),
+                                    self.gen.mask_contrast_adjust,
+                                    self.gen.mask_brightness_adjust)
                 inpainting_mask_invert = self.gen.invert_mask
                 inpainting_fill = self.gen.fill
                 inpaint_full_res = self.gen.full_res_mask
@@ -830,10 +679,8 @@
             else:
                 mask = None
 
-            assert not (
-                (mask is not None and self.gen.use_mask and self.gen.overlay_mask)
-                and (self.gen.init_sample is None and init_image is None)
-            ), "Need an init image when use_mask == True and overlay_mask == True"
+            assert not ((mask is not None and self.gen.use_mask and self.gen.overlay_mask) and (
+                    self.gen.init_sample is None and init_image is None)), "Need an init image when use_mask == True and overlay_mask == True"
 
             image_mask = mask
             image_cfg_scale = self.gen.pix2pix_img_cfg_scale
@@ -846,12 +693,8 @@
             self.gen.strength = 1.0 if init_image is None else self.gen.strength
 
             cnet_image = None
-            input_file = os.path.join(
-                self.gen.outdir,
-                "inputframes",
-                get_frame_name(self.gen.video_init_path)
-                + f"{self.gen.frame_idx:09}.jpg",
-            )
+            input_file = os.path.join(self.gen.outdir, 'inputframes',
+                                      get_frame_name(self.gen.video_init_path) + f"{self.gen.frame_idx:09}.jpg")
 
             # if os.path.isfile(input_file):
             #     input_frame = Image.open(input_file)
@@ -878,25 +721,22 @@
                 "height": self.gen.H,
                 "cnet_image": cnet_image,
                 "next_prompt": next_prompt,
-                "prompt_blend": blend_value,
+                "prompt_blend": blend_value
             }
 
-<<<<<<< HEAD
             if self.gen.use_areas:
 
                 gen_args["areas"] =  self.gen.areas[self.gen.frame_idx]
                 gen_args["use_areas"] = True
                 gen_args["prompt"] = None
                 #print(f"DEFORUM GEN ARGS: [{gen_args}] ")
-=======
-            # print(f"DEFORUM GEN ARGS: [{gen_args}] ")
->>>>>>> a6d9df94
 
             if self.gen.enable_subseed_scheduling:
                 gen_args["subseed"] = self.gen.subseed
                 gen_args["subseed_strength"] = self.gen.subseed_strength
                 gen_args["seed_resize_from_h"] = self.gen.seed_resize_from_h
                 gen_args["seed_resize_from_w"] = self.gen.seed_resize_from_w
+
 
             processed = self.generator(**gen_args)
 
@@ -928,7 +768,6 @@
                     delattr(self, attr_name)  # Delete attribute
                 elif callable(cpu_method):
                     attr.cpu()
-<<<<<<< HEAD
                     delattr(self, attr_name)  # Delete attribute
 
 
@@ -1018,7 +857,4 @@
     blend_values = generate_blend_values(distance_to_next, blend_type)
     blend_value = blend_values[1]  # Blend value for the next frame after the current index
 
-    return prompt_series.iloc[next_prompt_start], blend_value
-=======
-                    delattr(self, attr_name)  # Delete attribute
->>>>>>> a6d9df94
+    return prompt_series.iloc[next_prompt_start], blend_value