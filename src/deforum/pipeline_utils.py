import itertools
import json
import os
import random
import secrets
import time
import uuid
from deforum.utils.logging_config import logger

from .pipelines.deforum_animation.animation_params import (DeforumArgs, DeforumAnimArgs,
                                                           ParseqArgs, LoopArgs, RootArgs,
                                                           DeforumOutputArgs, DeforumAnimPrompts, areas)
from .utils.constants import config


def next_seed(args, root):
    if args.seed_behavior == 'iter':
        args.seed += 1 if root.seed_internal % args.seed_iter_N == 0 else 0
        root.seed_internal += 1
    elif args.seed_behavior == 'ladder':
        args.seed += 2 if root.seed_internal == 0 else -1
        root.seed_internal = 1 if root.seed_internal == 0 else 0
    elif args.seed_behavior == 'alternate':
        args.seed += 1 if root.seed_internal == 0 else -1
        root.seed_internal = 1 if root.seed_internal == 0 else 0
    elif args.seed_behavior == 'fixed':
        pass  # always keep seed the same
    else:
        args.seed = random.randint(0, 2 ** 32 - 1)
    return args.seed


# Add pairwise implementation here not to upgrade
# the whole python to 3.10 just for one function
def pairwise_repl(iterable):
    a, b = itertools.tee(iterable)
    next(b, None)
    return zip(a, b)


def isJson(myjson):
    try:
        json.loads(myjson)
    except ValueError:
        return False
    return True


def extract_values(args):
    return {key: value['value'] for key, value in args.items()}


class DeforumDataObject:
    """
    Class representing the data object for Deforum animations.

    This class contains all data output of a generation, and can be reused to store and return any data.
    """

    def __init__(self, *args, **kwargs):
        """
        Initializes the generation object with default values and any provided arguments.

        Args:
            *args: Variable length argument list.
            **kwargs: Arbitrary keyword arguments.
        """

        # Set all provided keyword arguments as attributes
        for key, value in kwargs.items():
            setattr(self, key, value)

    def get(self, attribute, default=None):
        """
        Retrieve the value of a specified attribute or a default value if not present.

        Args:
            attribute (str): Name of the attribute to retrieve.
            default (any, optional): Default value to return if attribute is not present.

        Returns:
            any: Value of the attribute or the default value.
        """
        return getattr(self, attribute, default)

    def to_dict(self) -> dict:
        """
        Convert all instance attributes to a dictionary.

        Returns:
            dict: Dictionary containing all instance attributes.
        """
        return self.__dict__.copy()

    def update_from_kwargs(self, **kwargs):
        """
        Update object attributes using provided keyword arguments.

        Args:
            **kwargs: Arbitrary keyword arguments.
        """
        for key, value in kwargs.items():
            setattr(self, key, value)

    def to_json_compatible_dict(self):
        """
        Convert all instance attributes to a JSON-compatible dictionary.

        Returns:
            dict: Dictionary containing all instance attributes that are JSON-compatible.
        """
        def is_jsonable(x):
            try:
                json.dumps(x)
                return True
            except (TypeError, OverflowError):
                return False

        def convert(obj):
            if isinstance(obj, list):
                return [convert(item) for item in obj]
            elif isinstance(obj, dict):
                return {k: convert(v) for k, v in obj.items()}
            elif hasattr(obj, 'to_dict'):
                return convert(obj.to_dict())
            elif is_jsonable(obj):
                return obj
            else:
                # If it's not JSON serializable, skip it
                return None

        json_compatible_dict = {}
        for key, value in self.__dict__.items():
            try:
                # Convert the value if possible, otherwise it will be None
                converted_value = convert(value)
                if converted_value is not None:
                    json_compatible_dict[key] = converted_value
            except TypeError as e:
                # If there's a TypeError, it means conversion isn't possible; skip this attribute
                logger.error(f"Skipping attribute '{key}': {e}")

        return json_compatible_dict

    def save_as_json(self, file_path):
        """
        Save the JSON-compatible dictionary to a text file.

        Args:
            file_path (str): The path to the file where the JSON should be saved.
        """
        json_compatible_dict = self.to_json_compatible_dict()
        with open(file_path, 'w') as file:
            json.dump(json_compatible_dict, file, indent=4)

class DeforumGenerationObject(DeforumDataObject):
    """
    Class representing the generation object for Deforum animations.

    This class contains all the required attributes and methods for defining, managing, and manipulating the
    animation generation object.
    """

    def __init__(self, *args, **kwargs):
        super().__init__(*args, **kwargs)
        """
        Initializes the generation object with default values and any provided arguments.

        Args:
            *args: Variable length argument list.
            **kwargs: Arbitrary keyword arguments.
        """

        # Extract default values from various argument classes
        base_args = extract_values(DeforumArgs())
        anim_args = extract_values(DeforumAnimArgs())
        parseg_args = extract_values(ParseqArgs())
        loop_args = extract_values(LoopArgs())
        root = RootArgs()
        output_args_dict = {key: value["value"] for key, value in DeforumOutputArgs().items()}
        merged_args = {**base_args, **anim_args, **parseg_args, **loop_args, **output_args_dict, **root}
        self.diffusion_cadence = 1
        self.seed = -1
        # Set all default values as attributes
        for key, value in merged_args.items():
            setattr(self, key, value)

        self.parseq_manifest = None
        animation_prompts = DeforumAnimPrompts()
        self.animation_prompts = json.loads(animation_prompts)
        self.resume_timestring = None
        self.resume_from_timestring = False

        self.timestring = time.strftime('%Y%m%d%H%M%S')
        self.batch_name = kwargs.get('batch_name', f"deforum_{self.timestring}")
        # current_arg_list = [deforum.args, deforum.anim_args, deforum.video_args, deforum.parseq_args]
        full_base_folder_path = config.output_dir
        self.raw_batch_name = self.batch_name
        # self.batch_name = substitute_placeholders(deforum.args.batch_name, current_arg_list,
        #                                                  full_base_folder_path)
<<<<<<< HEAD
       
        self.outdir = os.path.join(full_base_folder_path, self.batch_name)
        os.makedirs(self.outdir, exist_ok=True)
=======
        if self.timestring not in self.batch_name:
            self.outdir = os.path.join(full_base_folder_path, f"{self.batch_name}_{self.timestring}")
        else:
            self.outdir = os.path.join(full_base_folder_path, f"{self.batch_name}")


        # os.makedirs(self.outdir, exist_ok=True)
>>>>>>> e98608fc

        # Handle seed initialization
        if self.seed == -1 or self.seed == "-1":
            setattr(self, "seed", secrets.randbelow(999999999999999999))
            setattr(self, "raw_seed", int(self.seed))
            setattr(self, "seed_internal", 0)
        else:
            self.seed = int(self.seed)

        self.scheduler = "normal"
        self.sampler_name = "DPM++ 2M Karras"

        # Further attribute initializations
        self.prompts = None
        self.frame_interpolation_engine = None
        self.prev_img = None
        self.color_match_sample = None
        self.start_frame = 0
        self.frame_idx = 0
        self.flow = None
        self.prev_flow = None
        self.image = None
        self.store_frames_in_ram = None
        self.turbo_prev_image, self.turbo_prev_frame_idx = None, 0
        self.turbo_next_image, self.turbo_next_frame_idx = None, 0
        self.contrast = 1.0
        self.hybrid_use_full_video = True
        self.hybrid_use_first_frame_as_init_image = False
        self.turbo_steps = self.diffusion_cadence
        self.img = None
        self.opencv_image = None
        self.use_areas = False
        self.areas = areas
        self.operation_id = uuid.uuid4().hex
        self.depth = None
        self.skip_hybrid_paths = False
        self.inputfiles = None
        self.amount = 0
        self.noise = 0.002
        self.skip_video_creation = False
        self.color_match_at = 'pre'
        self.dry_run = False
        self.animation_prompts_positive = ""
        self.animation_prompts_negative = ""

        # Set all provided keyword arguments as attributes
        for key, value in kwargs.items():
            if key == 'animation_prompts':
                logger.info(f"SETTING GENERATION OBJECT: {key}, {value}")

            setattr(self, key, value)

    @classmethod
    def from_settings_file(cls, settings_file_path: str = None) -> 'DeforumGenerationObject':
        """
        Create an instance of the generation object using settings from a provided file.

        Args:
            settings_file_path (str, optional): Path to the settings file.

        Returns:
            DeforumGenerationObject: Initialized generation object instance.

        Raises:
            ValueError: If the provided file type is unsupported.
        """
        instance = cls()

        # Load data from provided file
        if settings_file_path and os.path.isfile(settings_file_path):
            logger.info(f"settings_file_path: {settings_file_path}")
            file_ext = os.path.splitext(settings_file_path)[1]
            if file_ext == '.json':
                with open(settings_file_path, 'r') as f:
                    data = json.load(f)
            elif file_ext == '.txt':
                with open(settings_file_path, 'r') as f:
                    content = f.read()
                    data = json.loads(content)
            else:
                raise ValueError("Unsupported file type")

            # Update instance attributes using loaded data
            for key, value in data.items():
                setattr(instance, key, value)

        # Additional attribute updates based on loaded data
        if hasattr(instance, "diffusion_cadence"):
            instance.turbo_steps = int(instance.diffusion_cadence)
        if hasattr(instance, "using_video_init") and instance.using_video_init:
            instance.turbo_steps = 1
        if instance.prompts is not None:
            instance.animation_prompts = instance.prompts

        return instance


class DeforumKeyFrame(DeforumDataObject):
    """
    Class representing the key frame for Deforum animations.

    This class contains attributes that define a specific frame's characteristics in the Deforum animation process.
    """

    def __init__(self, *args, **kwargs):
        super().__init__(*args, **kwargs)
        """
        Initializes the Keyframe object.

        Args:
            *args: Variable length argument list.
            **kwargs: Arbitrary keyword arguments.
        """

    @classmethod
    def from_keys(cls, keys, frame_idx) -> 'DeforumKeyFrame':
        """
        Create an instance of the key frame object using settings from provided keys and frame index.

        Args:
            keys: Object containing animation schedule series attributes.
            frame_idx (int): Index of the frame to retrieve settings for.

        Returns:
            DeforumKeyFrame: Initialized key frame object instance.
        """
        instance = cls()
        instance.noise = keys.noise_schedule_series[frame_idx]
        instance.strength = keys.strength_schedule_series[frame_idx]
        instance.scale = keys.cfg_scale_schedule_series[frame_idx]
        instance.contrast = keys.contrast_schedule_series[frame_idx]
        instance.kernel = int(keys.kernel_schedule_series[frame_idx])
        instance.sigma = keys.sigma_schedule_series[frame_idx]
        instance.amount = keys.amount_schedule_series[frame_idx]
        instance.threshold = keys.threshold_schedule_series[frame_idx]
        instance.cadence_flow_factor = keys.cadence_flow_factor_schedule_series[frame_idx]
        instance.redo_flow_factor = keys.redo_flow_factor_schedule_series[frame_idx]
        instance.hybrid_comp_schedules = {
            "alpha": keys.hybrid_comp_alpha_schedule_series[frame_idx],
            "mask_blend_alpha": keys.hybrid_comp_mask_blend_alpha_schedule_series[frame_idx],
            "mask_contrast": keys.hybrid_comp_mask_contrast_schedule_series[frame_idx],
            "mask_auto_contrast_cutoff_low": int(
                keys.hybrid_comp_mask_auto_contrast_cutoff_low_schedule_series[frame_idx]),
            "mask_auto_contrast_cutoff_high": int(
                keys.hybrid_comp_mask_auto_contrast_cutoff_high_schedule_series[frame_idx]),
            "flow_factor": keys.hybrid_flow_factor_schedule_series[frame_idx]
        }
        instance.scheduled_sampler_name = None
        instance.scheduled_clipskip = None
        instance.scheduled_noise_multiplier = None
        instance.scheduled_ddim_eta = None
        instance.scheduled_ancestral_eta = None
        return instance<|MERGE_RESOLUTION|>--- conflicted
+++ resolved
@@ -198,11 +198,6 @@
         self.raw_batch_name = self.batch_name
         # self.batch_name = substitute_placeholders(deforum.args.batch_name, current_arg_list,
         #                                                  full_base_folder_path)
-<<<<<<< HEAD
-       
-        self.outdir = os.path.join(full_base_folder_path, self.batch_name)
-        os.makedirs(self.outdir, exist_ok=True)
-=======
         if self.timestring not in self.batch_name:
             self.outdir = os.path.join(full_base_folder_path, f"{self.batch_name}_{self.timestring}")
         else:
@@ -210,7 +205,6 @@
 
 
         # os.makedirs(self.outdir, exist_ok=True)
->>>>>>> e98608fc
 
         # Handle seed initialization
         if self.seed == -1 or self.seed == "-1":
