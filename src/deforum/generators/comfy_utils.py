import contextlib
import importlib
import logging
import os
import subprocess
import sys
import traceback
from collections import namedtuple

import torch
import torchsde

from deforum.generators.rng_noise_generator import randn_local
from deforum.utils.constants import config, root_path
from deforum.utils.logging_config import logger


def replace_torchsde_browinan():
    import torchsde._brownian.brownian_interval

    def torchsde_randn(size, dtype, device, seed):
        return randn_local(seed, size).to(device=device, dtype=dtype)

    torchsde._brownian.brownian_interval._randn = torchsde_randn


@contextlib.contextmanager
def change_dir(destination):
    cwd = os.getcwd()
    try:
        os.chdir(destination)
        yield
    finally:
        os.chdir(cwd)


def clone_repo(repo_url):
    try:
        subprocess.run(["git", "clone", repo_url])
    except Exception as e:
        logger.error(f"An error occurred while cloning: {e}")


def clone_repo_to(repo_url, dest_path):
    try:
        subprocess.run(["git", "clone", repo_url, dest_path])
    except Exception as e:
        logger.error(f"An error occurred while cloning: {e}")


def add_to_sys_path(path):
    sys.path.append(path)


def load_custom_node(module_path, ignore=set()):
    from nodes import NODE_CLASS_MAPPINGS

    module_name = os.path.basename(module_path)
    if os.path.isfile(module_path):
        sp = os.path.splitext(module_path)
        module_name = sp[0]
    try:
        logging.debug("Trying to load custom node {}".format(module_path))
        if os.path.isfile(module_path):
            module_spec = importlib.util.spec_from_file_location(
                module_name, module_path
            )
            module_dir = os.path.split(module_path)[0]
        else:
            module_spec = importlib.util.spec_from_file_location(
                module_name, os.path.join(module_path, "__init__.py")
            )
            module_dir = module_path

        module = importlib.util.module_from_spec(module_spec)
        sys.modules[module_name] = module
        module_spec.loader.exec_module(module)

        # if hasattr(module, "WEB_DIRECTORY") and getattr(module, "WEB_DIRECTORY") is not None:
        #     web_dir = os.path.abspath(os.path.join(module_dir, getattr(module, "WEB_DIRECTORY")))
        #     if os.path.isdir(web_dir):
        #         EXTENSION_WEB_DIRS[module_name] = web_dir

        if (
            hasattr(module, "NODE_CLASS_MAPPINGS")
            and getattr(module, "NODE_CLASS_MAPPINGS") is not None
        ):
            for name in module.NODE_CLASS_MAPPINGS:
                if name not in ignore:
                    NODE_CLASS_MAPPINGS[name] = module.NODE_CLASS_MAPPINGS[name]

            return True
        else:
            logging.warning(
                f"Skip {module_path} module for custom nodes due to the lack of NODE_CLASS_MAPPINGS."
            )
            return False
    except Exception as e:
        logging.warning(traceback.format_exc())
        logging.warning(f"Cannot import {module_path} module for custom nodes: {e}")
        return False


def ensure_comfy(custom_path=None):
    curr_folder = os.getcwd()
    comfy_submodules = [
<<<<<<< HEAD
        'https://github.com/XmYx/ComfyUI-AnimateDiff-Evolved',
        'https://github.com/ltdrdata/ComfyUI-Inspire-Pack',
        'https://github.com/ltdrdata/ComfyUI-Impact-Pack',
        'https://github.com/shiimizu/ComfyUI_smZNodes',
        'https://github.com/gameltb/ComfyUI_stable_fast'
    ]
    comfy_submodule_folders = [url.split("/")[-1] for url in comfy_submodules]
    comfy_path = custom_path or config.comfy_path
    comfy_submodule_folder = os.path.join(comfy_path, 'custom_nodes')
=======
       # "https://github.com/XmYx/ComfyUI-AnimateDiff-Evolved",
       # "https://github.com/FizzleDorf/ComfyUI_FizzNodes",
        "https://github.com/gameltb/ComfyUI_stable_fast",
    ]
    comfy_submodule_folders = [url.split("/")[-1] for url in comfy_submodules]
    comfy_path = custom_path or config.comfy_path
    comfy_submodule_folder = os.path.join(comfy_path, "custom_nodes")
>>>>>>> 20cadeb1

    if not os.path.exists(config.comfy_path):
        # Clone the comfy repository if it doesn't exist
        clone_repo_to('https://github.com/comfyanonymous/ComfyUI', comfy_path)
    elif config.comfy_update:
        # If comfy directory exists, update it.
        with change_dir(comfy_path):
            subprocess.run(["git", "pull"])

    with change_dir(comfy_submodule_folder):
        for module in comfy_submodules:
            if not os.path.exists(os.path.join(os.getcwd(),module.split("/")[-1])):
                clone_repo(module)

    os.chdir(curr_folder)
    # Add paths to sys.path
    add_to_sys_path(comfy_path)
<<<<<<< HEAD
    # for path in comfy_submodule_folders:
    #     add_to_sys_path(os.path.join(comfy_submodule_folder, path))
    #     load_custom_node(os.path.join(comfy_submodule_folder, path))
=======
    for path in comfy_submodule_folders:
        add_to_sys_path(os.path.join(comfy_submodule_folder, path))
        load_custom_node(os.path.join(comfy_submodule_folder, path))

>>>>>>> 20cadeb1
    # Create and add the mock module to sys.modules
    from comfy.cli_args import LatentPreviewMethod as lp

    class MockCLIArgsModule:
        args = mock_args
        LatentPreviewMethod = lp

    sys.modules["comfy.cli_args"] = MockCLIArgsModule()
    # import comfy.k_diffusion.sampling
    replace_torchsde_browinan()
    import asyncio
    import execution
    from nodes import init_custom_nodes
    import server

    # Creating a new event loop and setting it as the default loop
    loop = asyncio.new_event_loop()
    asyncio.set_event_loop(loop)

    # Creating an instance of PromptServer with the loop
    server_instance = server.PromptServer(loop)
    execution.PromptQueue(server_instance)
    init_custom_nodes()

    # comfy.k_diffusion.sampling.BatchedBrownianTree = DeforumBatchedBrownianTree


# Define the namedtuple structure based on the properties identified
CLIArgs = namedtuple(
    "CLIArgs",
    [
        "cpu",
        "normalvram",
        "lowvram",
        "novram",
        "highvram",
        "gpu_only",
        "disable_xformers",
        "use_pytorch_cross_attention",
        "use_split_cross_attention",
        "use_quad_cross_attention",
        "fp16_unet",
        "fp8_e4m3fn_unet",
        "fp8_e5m2_unet",
        "fp8_e4m3fn_text_enc",
        "fp8_e5m2_text_enc",
        "fp16_text_enc",
        "fp32_text_enc",
        "fp16_vae",
        "bf16_vae",
        "fp32_vae",
        "force_fp32",
        "force_fp16",
        "cpu_vae",
        "disable_smart_memory",
        "disable_ipex_optimize",
        "listen",
        "port",
        "enable_cors_header",
        "extra_model_paths_config",
        "output_directory",
        "temp_directory",
        "input_directory",
        "auto_launch",
        "disable_auto_launch",
        "cuda_device",
        "cuda_malloc",
        "disable_cuda_malloc",
        "dont_upcast_attention",
        "bf16_unet",
        "directml",
        "preview_method",
        "dont_print_server",
        "quick_test_for_ci",
        "windows_standalone_build",
        "disable_metadata",
        "deterministic",
        "multi_user",
        "max_upload_size",
    ],
)

# Update the mock args object with default values for the new properties
mock_args = CLIArgs(
    cpu=False,
    normalvram=False,
    lowvram=False,
    novram=False,
    highvram=True,
    gpu_only=False,
    disable_xformers=False,
    use_pytorch_cross_attention=True,
    use_split_cross_attention=False,
    use_quad_cross_attention=False,
    bf16_unet=False,
    fp16_unet=True,
    fp8_e4m3fn_unet=False,
    fp8_e5m2_unet=False,
    fp8_e4m3fn_text_enc=False,
    fp8_e5m2_text_enc=False,
    fp16_text_enc=True,
    fp32_text_enc=False,
    fp16_vae=False,
    bf16_vae=True,
    fp32_vae=False,
    force_fp32=False,
    force_fp16=False,
    cpu_vae=False,
    disable_smart_memory=False,
    disable_ipex_optimize=False,
    listen="127.0.0.1",
    port=8188,
    enable_cors_header=None,
    extra_model_paths_config="config/comfy_paths.yaml",
    output_directory=root_path,
    temp_directory=None,
    input_directory=None,
    auto_launch=False,
    disable_auto_launch=True,
    cuda_device=0,
    cuda_malloc=False,
    disable_cuda_malloc=False,
    dont_upcast_attention=False,
    directml=None,
    preview_method="none",
    dont_print_server=True,
    quick_test_for_ci=False,
    windows_standalone_build=False,
    disable_metadata=False,
    deterministic=False,
    multi_user=True,
    max_upload_size=1024,
)


class DeforumBatchedBrownianTree:
    """A wrapper around torchsde.BrownianTree that enables batches of entropy."""

    def __init__(self, x, t0, t1, seed=None, **kwargs):
        self.cpu_tree = True
        if "cpu" in kwargs:
            self.cpu_tree = kwargs.pop("cpu")
        t0, t1, self.sign = self.sort(t0, t1)
        w0 = kwargs.get("w0", torch.zeros_like(x))
        if seed is None:
            seed = torch.randint(0, 2**63 - 1, []).item()
        self.batched = True
        try:
            assert len(seed) == x.shape[0]
            w0 = w0[0]
        except TypeError:
            seed = [seed]
            self.batched = False
        if self.cpu_tree:
            self.trees = [
                torchsde.BrownianTree(t0.cpu(), w0.cpu(), t1.cpu(), entropy=s, **kwargs)
                for s in seed
            ]
        else:
            self.trees = [
                torchsde.BrownianTree(t0, w0, t1, entropy=s, **kwargs) for s in seed
            ]

    @staticmethod
    def sort(a, b):
        return (a, b, 1) if a < b else (b, a, -1)

    def __call__(self, t0, t1):
        t0, t1, sign = self.sort(t0, t1)
        if torch.abs(t0 - t1) < 1e-6:  # or some other small value
            # Handle this case, e.g., return a zero tensor of appropriate shape
            return torch.zeros_like(t0)
        if self.cpu_tree:
            w = torch.stack(
                [
                    tree(t0.cpu().float(), t1.cpu().float()).to(t0.dtype).to(t0.device)
                    for tree in self.trees
                ]
            ) * (self.sign * sign)
        else:
            w = torch.stack([tree(t0, t1) for tree in self.trees]) * (self.sign * sign)

        return w if self.batched else w[0]<|MERGE_RESOLUTION|>--- conflicted
+++ resolved
@@ -104,7 +104,6 @@
 def ensure_comfy(custom_path=None):
     curr_folder = os.getcwd()
     comfy_submodules = [
-<<<<<<< HEAD
         'https://github.com/XmYx/ComfyUI-AnimateDiff-Evolved',
         'https://github.com/ltdrdata/ComfyUI-Inspire-Pack',
         'https://github.com/ltdrdata/ComfyUI-Impact-Pack',
@@ -114,15 +113,7 @@
     comfy_submodule_folders = [url.split("/")[-1] for url in comfy_submodules]
     comfy_path = custom_path or config.comfy_path
     comfy_submodule_folder = os.path.join(comfy_path, 'custom_nodes')
-=======
-       # "https://github.com/XmYx/ComfyUI-AnimateDiff-Evolved",
-       # "https://github.com/FizzleDorf/ComfyUI_FizzNodes",
-        "https://github.com/gameltb/ComfyUI_stable_fast",
-    ]
-    comfy_submodule_folders = [url.split("/")[-1] for url in comfy_submodules]
-    comfy_path = custom_path or config.comfy_path
-    comfy_submodule_folder = os.path.join(comfy_path, "custom_nodes")
->>>>>>> 20cadeb1
+
 
     if not os.path.exists(config.comfy_path):
         # Clone the comfy repository if it doesn't exist
@@ -140,16 +131,10 @@
     os.chdir(curr_folder)
     # Add paths to sys.path
     add_to_sys_path(comfy_path)
-<<<<<<< HEAD
     # for path in comfy_submodule_folders:
     #     add_to_sys_path(os.path.join(comfy_submodule_folder, path))
     #     load_custom_node(os.path.join(comfy_submodule_folder, path))
-=======
-    for path in comfy_submodule_folders:
-        add_to_sys_path(os.path.join(comfy_submodule_folder, path))
-        load_custom_node(os.path.join(comfy_submodule_folder, path))
-
->>>>>>> 20cadeb1
+    
     # Create and add the mock module to sys.modules
     from comfy.cli_args import LatentPreviewMethod as lp
 
