import contextlib
import os
import subprocess
import sys
from collections import namedtuple

import torch
import torchsde

from deforum.utils.constants import comfy_path, root_path
from deforum.utils.logging_config import logger
from deforum.utils.string_utils import str_to_bool


comfy_submodules = [
    "https://github.com/XmYx/ComfyUI-AnimateDiff-Evolved",
    "https://github.com/FizzleDorf/ComfyUI_FizzNodes",
]

comfy_submodule_folders = [url.split("/")[-1] for url in comfy_submodules]

comfy_path = os.environ.get("COMFY_PATH")
comfy_submodule_folder = os.path.join(comfy_path, "custom_nodes")


@contextlib.contextmanager
def change_dir(destination):
    try:
        cwd = os.getcwd()
        os.chdir(destination)
        yield
    finally:
        os.chdir(cwd)


def clone_repo(repo_url):
    try:
        subprocess.run(["git", "clone", repo_url])
    except Exception as e:
        logger.error(f"An error occurred while cloning: {e}")


def clone_repo_to(repo_url, dest_path):
    try:
        subprocess.run(["git", "clone", repo_url, dest_path])
    except Exception as e:
        logger.error(f"An error occurred while cloning: {e}")


def add_to_sys_path(path):
    sys.path.append(path)


def ensure_comfy(custom_path=None):

    if custom_path is not None:
        comfy_path = custom_path
    else:
<<<<<<< HEAD
        comfy_path = os.path.join(os.getcwd(), 'src/ComfyUI')


=======
        comfy_path = os.environ.get("COMFY_PATH")

    comfy_update = str_to_bool(os.environ.get("COMFY_UPDATE", "False"))
        
>>>>>>> 488bc232
    comfy_submodule_folder = os.path.join(comfy_path, "custom_nodes")

    if not os.path.exists(comfy_path):
        # Clone the comfy repository if it doesn't exist
        clone_repo_to("https://github.com/comfyanonymous/ComfyUI", comfy_path)
    elif comfy_update:
        # If comfy directory exists, update it.
        with change_dir(comfy_path):
            subprocess.run(["git", "pull"])

    with change_dir(comfy_submodule_folder):
        for module in comfy_submodules:
            clone_repo(module)

    # Add paths to sys.path
    add_to_sys_path(comfy_path)
    for path in comfy_submodule_folders:
        add_to_sys_path(os.path.join(comfy_submodule_folder, path))

    # Create and add the mock module to sys.modules
    from comfy.cli_args import LatentPreviewMethod as lp

    class MockCLIArgsModule:
        args = mock_args
        LatentPreviewMethod = lp

    sys.modules["comfy.cli_args"] = MockCLIArgsModule()
    import comfy.k_diffusion.sampling

    comfy.k_diffusion.sampling.BatchedBrownianTree = DeforumBatchedBrownianTree


# Define the namedtuple structure based on the properties identified
CLIArgs = namedtuple(
    "CLIArgs",
    [
        "cpu",
        "normalvram",
        "lowvram",
        "novram",
        "highvram",
        "gpu_only",
        "disable_xformers",
        "use_pytorch_cross_attention",
        "use_split_cross_attention",
        "use_quad_cross_attention",
        "fp16_unet",
        "fp8_e4m3fn_unet",
        "fp8_e5m2_unet",
        "fp8_e4m3fn_text_enc",
        "fp8_e5m2_text_enc",
        "fp16_text_enc",
        "fp32_text_enc",
        "fp16_vae",
        "bf16_vae",
        "fp32_vae",
        "force_fp32",
        "force_fp16",
        "cpu_vae",
        "disable_smart_memory",
        "disable_ipex_optimize",
        "listen",
        "port",
        "enable_cors_header",
        "extra_model_paths_config",
        "output_directory",
        "temp_directory",
        "input_directory",
        "auto_launch",
        "disable_auto_launch",
        "cuda_device",
        "cuda_malloc",
        "disable_cuda_malloc",
        "dont_upcast_attention",
        "bf16_unet",
        "directml",
        "preview_method",
        "dont_print_server",
        "quick_test_for_ci",
        "windows_standalone_build",
        "disable_metadata",
        'deterministic',
    ],
)

# Update the mock args object with default values for the new properties
mock_args = CLIArgs(
    cpu=False,
    normalvram=False,
    lowvram=False,
    novram=False,
    highvram=True,
    gpu_only=False,
    disable_xformers=False,
    use_pytorch_cross_attention=True,
    use_split_cross_attention=False,
    use_quad_cross_attention=False,
    bf16_unet=False,
    fp16_unet=True,
    fp8_e4m3fn_unet=False,
    fp8_e5m2_unet=False,
    fp8_e4m3fn_text_enc=False,
    fp8_e5m2_text_enc=False,
    fp16_text_enc=True,
    fp32_text_enc=False,
    fp16_vae=False,
    bf16_vae=True,
    fp32_vae=False,
    force_fp32=False,
    force_fp16=False,
    cpu_vae=False,
    disable_smart_memory=False,
    disable_ipex_optimize=False,
    listen="127.0.0.1",
    port=8188,
    enable_cors_header=None,
    extra_model_paths_config="config/comfy_paths.yaml",
    output_directory=root_path,
    temp_directory=None,
    input_directory=None,
    auto_launch=False,
    disable_auto_launch=True,
    cuda_device=0,
    cuda_malloc=False,
    disable_cuda_malloc=False,
    dont_upcast_attention=False,
    directml=None,
    preview_method="none",
    dont_print_server=True,
    quick_test_for_ci=False,
    windows_standalone_build=False,
    disable_metadata=False,
    deterministic=False,
)


class DeforumBatchedBrownianTree:
    """A wrapper around torchsde.BrownianTree that enables batches of entropy."""

    def __init__(self, x, t0, t1, seed=None, **kwargs):
        self.cpu_tree = True
        if "cpu" in kwargs:
            self.cpu_tree = kwargs.pop("cpu")
        t0, t1, self.sign = self.sort(t0, t1)
        w0 = kwargs.get("w0", torch.zeros_like(x))
        if seed is None:
            seed = torch.randint(0, 2**63 - 1, []).item()
        self.batched = True
        try:
            assert len(seed) == x.shape[0]
            w0 = w0[0]
        except TypeError:
            seed = [seed]
            self.batched = False
        if self.cpu_tree:
            self.trees = [
                torchsde.BrownianTree(t0.cpu(), w0.cpu(), t1.cpu(), entropy=s, **kwargs)
                for s in seed
            ]
        else:
            self.trees = [
                torchsde.BrownianTree(t0, w0, t1, entropy=s, **kwargs) for s in seed
            ]

    @staticmethod
    def sort(a, b):
        return (a, b, 1) if a < b else (b, a, -1)

    def __call__(self, t0, t1):
        t0, t1, sign = self.sort(t0, t1)
        if torch.abs(t0 - t1) < 1e-6:  # or some other small value
            # Handle this case, e.g., return a zero tensor of appropriate shape
            return torch.zeros_like(t0)
        if self.cpu_tree:
            w = torch.stack(
                [
                    tree(t0.cpu().float(), t1.cpu().float()).to(t0.dtype).to(t0.device)
                    for tree in self.trees
                ]
            ) * (self.sign * sign)
        else:
            w = torch.stack([tree(t0, t1) for tree in self.trees]) * (self.sign * sign)

        return w if self.batched else w[0]<|MERGE_RESOLUTION|>--- conflicted
+++ resolved
@@ -56,16 +56,11 @@
     if custom_path is not None:
         comfy_path = custom_path
     else:
-<<<<<<< HEAD
-        comfy_path = os.path.join(os.getcwd(), 'src/ComfyUI')
-
-
-=======
+
         comfy_path = os.environ.get("COMFY_PATH")
 
     comfy_update = str_to_bool(os.environ.get("COMFY_UPDATE", "False"))
         
->>>>>>> 488bc232
     comfy_submodule_folder = os.path.join(comfy_path, "custom_nodes")
 
     if not os.path.exists(comfy_path):
