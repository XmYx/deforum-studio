import os
import re
import secrets

import numpy as np
import torch
from PIL import Image

from .comfy_utils import ensure_comfy
from .rng_noise_generator import ImageRNGNoise, slerp
from deforum.utils.deforum_cond_utils import blend_tensors
from deforum.utils.logging_config import logger
from ..utils.constants import root_path
from ..utils.model_download import (
    download_from_civitai,
    download_from_civitai_by_version_id,
)

cfg_guider = None


def prepare_sampling(model, noise_shape, conds):
    # device = model.load_device
    # real_model = None
    # models, inference_memory = get_additional_models(conds, model.model_dtype())
    # comfy.model_management.load_models_gpu([model] + models, model.memory_required(
    #     [noise_shape[0] * 2] + list(noise_shape[1:])) + inference_memory)
    # real_model = model.model

    return model.model, conds, []


class HIJackCFGGuider:
    def __init__(self, model_patcher):
        # print("BIG HOOOORAAAAY\n\n\n\n\n")
        self.model_patcher = model_patcher
        self.inner_model = self.model_patcher.model
        self.model_options = model_patcher.model_options
        self.original_conds = {}
        self.cfg = 1.0

    def set_conds(self, positive, negative):
        self.inner_set_conds({"positive": positive, "negative": negative})

    def set_cfg(self, cfg):
        self.cfg = cfg

    def inner_set_conds(self, conds):
        import comfy

        for k in conds:
            self.original_conds[k] = comfy.sampler_helpers.convert_cond(conds[k])

    def __call__(self, *args, **kwargs):
        return self.predict_noise(*args, **kwargs)

    def predict_noise(self, x, timestep, model_options={}, seed=None):
        import comfy

        return comfy.samplers.sampling_function(
            self.model_patcher.model,
            x,
            timestep,
            self.conds.get("negative", None),
            self.conds.get("positive", None),
            self.cfg,
            model_options=model_options,
            seed=seed,
        )

    def inner_sample(
        self,
        noise,
        latent_image,
        device,
        sampler,
        sigmas,
        denoise_mask,
        callback,
        disable_pbar,
        seed,
    ):
        import comfy

        if (
            latent_image is not None and torch.count_nonzero(latent_image) > 0
        ):  # Don't shift the empty latent image.
            latent_image = self.model_patcher.model.process_latent_in(latent_image)

        self.conds = comfy.samplers.process_conds(
            self.model_patcher.model,
            noise,
            self.conds,
            device,
            latent_image,
            denoise_mask,
            seed,
        )

        extra_args = {"model_options": self.model_options, "seed": seed}

        samples = sampler.sample(
            self,
            sigmas,
            extra_args,
            callback,
            noise,
            latent_image,
            denoise_mask,
            disable_pbar,
        )
        return self.model_patcher.model.process_latent_out(samples.to(torch.float32))

    def sample(
        self,
        noise,
        latent_image,
        sampler,
        sigmas,
        denoise_mask=None,
        callback=None,
        disable_pbar=False,
        seed=None,
    ):
        # if sigmas.shape[-1] == 0:
        #     return latent_image
        #
        self.conds = self.original_conds
        import comfy

        # self.conds = {}
        # for k in self.original_conds:
        #     self.conds[k] = list(map(lambda a: a.copy(), self.original_conds[k]))
        #
        # self.model_patcher.model, self.conds, self.loaded_models = comfy.sampler_helpers.prepare_sampling(
        #     self.model_patcher, noise.shape, self.conds)
        # device = self.model_patcher.load_device
        #
        # # if denoise_mask is not None:
        # #     denoise_mask = comfy.sampler_helpers.prepare_mask(denoise_mask, noise.shape, device)
        device = torch.device("cuda")
        # noise = noise.to(device)
        # latent_image = latent_image.to(device)
        sigmas = sigmas.to(device)

        output = self.inner_sample(
            noise, latent_image, device, sampler, sigmas, denoise_mask, None, True, seed
        )

        return output


def sampleDeforum(
    model,
    noise,
    positive,
    negative,
    cfg,
    device,
    sampler,
    sigmas,
    model_options={},
    latent_image=None,
    denoise_mask=None,
    callback=None,
    disable_pbar=False,
    seed=None,
):
    global cfg_guider
    # print("Hooray here too")
    if cfg_guider is None:
        cfg_guider = HIJackCFGGuider(model)
    cfg_guider.set_conds(positive, negative)
    cfg_guider.set_cfg(cfg)
    return cfg_guider.sample(
        noise, latent_image, sampler, sigmas, denoise_mask, callback, disable_pbar, seed
    )


class ComfyDeforumGenerator:

    def __init__(self, model_path: str = None, lcm=False, trt=False):

        ensure_comfy()
        import comfy.samplers
        import comfy

        comfy.samplers.CFGGuider = HIJackCFGGuider
        comfy.samplers.sample = sampleDeforum
        self.optimize = None
        # from deforum.datafunctions.ensure_comfy import ensure_comfy
        # ensure_comfy()
        # from deforum.datafunctions import comfy_functions
        # from comfy import model_management, controlnet

        # model_management.vram_state = model_management.vram_state.HIGH_VRAM
        self.clip_skip = 0
        self.device = "cuda"

        self.prompt = ""
        self.n_prompt = ""

        self.cond = None
        self.n_cond = None

        self.model = None
        self.clip = None
        self.vae = None
        self.pipe = None
        self.loaded_lora = None
        self.model_loaded = None
        self.model_path = model_path
        # if not lcm:
        #     # if model_path is None:
        #     #     models_dir = os.path.join(default_cache_folder)
        #     #     fetch_and_download_model("125703", default_cache_folder)
        #     #     model_path = os.path.join(models_dir, "protovisionXLHighFidelity3D_release0620Bakedvae.safetensors")
        #     #     # model_path = os.path.join(models_dir, "SSD-1B.safetensors")
        #
        #     self.load_model(model_path, trt)
        #
        #     self.pipeline_type = "comfy"
        # if lcm:
        #     self.load_lcm()
        #     self.pipeline_type = "diffusers_lcm"

        # self.controlnet = controlnet.load_controlnet(model_name)
        self.pipeline_type = "comfy"
        self.rng = None
        self.optimized = False

    def optimize_model(self):
        from nodes import NODE_CLASS_MAPPINGS

        sfast_node = NODE_CLASS_MAPPINGS["ApplyStableFastUnet"]()
        self.model = sfast_node.apply_stable_fast(self.model, True)[0]
        self.optimized = True
        logger.info("Applied Stable-Fast Unet patch.")

    def encode_latent(
        self,
        vae,
        latent,
        seed,
        subseed,
        subseed_strength,
        seed_resize_from_h,
        seed_resize_from_w,
        reset_noise=False,
    ):

        ## TODO this looks wrong! Why override the supplied subseed strength?
        # subseed_strength = 0.6

        with torch.inference_mode():
            latent = latent.to(torch.float32)
            latent = vae.encode_tiled(latent[:, :, :, :3])
            latent = latent.to("cuda")
        # if self.rng is None or reset_noise:
        #     self.rng = ImageRNGNoise(shape=latent[0].shape, seeds=[seed], subseeds=[subseed], subseed_strength=subseed_strength,
        #                              seed_resize_from_h=seed_resize_from_h, seed_resize_from_w=seed_resize_from_w)
        #     noise = self.rng.first()
        # #     noise = slerp(subseed_strength, noise, latent)
        # else:
        #     noise = self.rng.next()
        #     noise = slerp(subseed_strength, noise, latent)
        #     noise = latent
        return {"samples": latent}

    def generate_latent(
        self,
        width,
        height,
        seed,
        subseed,
        subseed_strength,
        seed_resize_from_h=None,
        seed_resize_from_w=None,
        reset_noise=False,
    ):
        # shape = [4, height // 8, width // 8]
        # if self.rng is None or reset_noise:
        #     self.rng = ImageRNGNoise(shape=shape, seeds=[seed], subseeds=[subseed], subseed_strength=subseed_strength,
        #                              seed_resize_from_h=seed_resize_from_h, seed_resize_from_w=seed_resize_from_w)
        # noise = self.rng.next()
        noise = torch.zeros([1, 4, height // 8, width // 8])
        return {"samples": noise.to("cuda")}

    def get_conds(self, clip, prompt, width, height, target_width, target_height):
        if not hasattr(self, "clip_node"):
            from nodes import NODE_CLASS_MAPPINGS

            self.clip_node = NODE_CLASS_MAPPINGS["smZ CLIPTextEncode"]()
        conds = self.clip_node.encode(
            clip,
            prompt,
            parser="A1111",
            mean_normalization=True,
            multi_conditioning=False,
            use_old_emphasis_implementation=False,
            with_SDXL=True,
            ascore=6.0,
            width=width,
            height=height,
            crop_w=0,
            crop_h=0,
            target_width=target_width,
            target_height=target_height,
            text_g=prompt,
            text_l=prompt,
            smZ_steps=1,
        )[0]
        return conds
        # with torch.inference_mode():
        #     # clip.clip_layer(0)
        #     tokens = clip.tokenize(prompt)
        #     cond, pooled = clip.encode_from_tokens(tokens, return_pooled=True)
        #     return [[cond, {"pooled_output": pooled}]]

    def load_model(self):
        if self.vae is None:
            import comfy.sd
            from nodes import NODE_CLASS_MAPPINGS

            self.model, self.clip, self.vae, self.clipvision = (
                comfy.sd.load_checkpoint_guess_config(
                    self.model_path,
                    output_vae=True,
                    output_clip=True,
                    embedding_directory="models/embeddings",
                    output_clipvision=False,
                )
            )
            #print(self.model.offload_device)
            self.clip.patcher.offload_device = torch.device("cuda")
            self.vae.patcher.offload_device = torch.device("cuda")
            #print(self.clip.patcher.offload_device)
            #print(self.vae.patcher.offload_device)
            self.vae.first_stage_model.cuda()

            settings_node = NODE_CLASS_MAPPINGS["smZ Settings"]()
            settings_dict = {}
            for k, v in settings_node.INPUT_TYPES()["optional"].items():
                if "default" in v[1]:
                    settings_dict[k] = v[1]["default"]
            settings_dict["RNG"] = "gpu"
            settings_dict["pad_cond_uncond"] = True
            settings_dict["Use CFGDenoiser"] = True
            settings_dict["disable_nan_check"] = True
            settings_dict["upcast_sampling"] = False
            settings_dict["batch_cond_uncond"] = True
            settings_dict["sgm_noise_multiplier"] = False
            settings_dict["enable_emphasis"] = True
            settings_dict["ENSD"] = 0
            settings_dict["s_noise"] = 1.0
            settings_dict["eta"] = 1.0
            settings_dict["s_churn"] = 0.0
            settings_dict["t_min"] = 0.0
            settings_dict["t_max"] = 0.0
            self.model = settings_node.run(self.model, **settings_dict)[0]
            self.clip = settings_node.run(self.clip, **settings_dict)[0]
<<<<<<< HEAD
=======

            try:
                self.optimize_model()
                self.optimize = True
            except:
                self.optimize = False
                logger.info("Could not apply Stable-Fast Unet patch.")

>>>>>>> 2fe5f895
            self.model_loaded = True

            # from ..optimizations.deforum_comfy_trt.deforum_trt_comfyunet import TrtUnet
            # self.model.model.diffusion_model = TrtUnet()

    def load_lora_from_civitai(self, lora_id="", model_strength=0.0, clip_strength=0.0):

        cache_dir = os.path.join(root_path, "models")
        os.makedirs(cache_dir, exist_ok=True)

        try:
            import comfy

            filename = download_from_civitai_by_version_id(
                model_id=lora_id, destination=cache_dir, force_download=False
            )
            lora_path = os.path.join(cache_dir, filename)
            lora = None
            if self.loaded_lora is not None:
                if self.loaded_lora[0] == lora_path:
                    lora = self.loaded_lora[1]
                else:
                    temp = self.loaded_lora
                    self.loaded_lora = None
                    del temp

            if lora is None:
                lora = comfy.utils.load_torch_file(lora_path, safe_load=True)
                self.loaded_lora = (lora_path, lora)

            self.model, self.clip = comfy.sd.load_lora_for_models(
                self.model, self.clip, lora, model_strength, clip_strength
            )
        except:
            print("LORA FAILED")

    def load_lora(self, model, clip, lora_path, strength_model, strength_clip):
        import comfy

        if strength_model == 0 and strength_clip == 0:
            return (model, clip)

        lora = None
        if self.loaded_lora is not None:
            if self.loaded_lora[0] == lora_path:
                lora = self.loaded_lora[1]
            else:
                temp = self.loaded_lora
                self.loaded_lora = None
                del temp

        if lora is None:
            lora = comfy.utils.load_torch_file(lora_path, safe_load=True)
            self.loaded_lora = (lora_path, lora)

        model_lora, clip_lora = comfy.sd.load_lora_for_models(
            model, clip, lora, strength_model, strength_clip
        )
        return model_lora, clip_lora

    @staticmethod
    def load_lcm():
        logger.info("Deprecated for now")
        # from deforum.lcm.lcm_pipeline import LatentConsistencyModelPipeline
        #
        # from deforum.lcm.lcm_scheduler import LCMScheduler
        # self.scheduler = LCMScheduler.from_pretrained(
        #     os.path.join(root_path, "configs/lcm_scheduler.json"))
        #
        # self.pipe = LatentConsistencyModelPipeline.from_pretrained(
        #     pretrained_model_name_or_path="SimianLuo/LCM_Dreamshaper_v7",
        #     scheduler=self.scheduler
        # ).to("cuda")
        # from deforum.lcm.lcm_i2i_pipeline import LatentConsistencyModelImg2ImgPipeline
        # # self.img2img_pipe = LatentConsistencyModelImg2ImgPipeline(
        # #     unet=self.pipe.unet,
        # #     vae=self.pipe.vae,
        # #     text_encoder=self.pipe.text_encoder,
        # #     tokenizer=self.pipe.tokenizer,
        # #     scheduler=self.pipe.scheduler,
        # #     feature_extractor=self.pipe.feature_extractor,
        # #     safety_checker=None,
        # # )
        # self.img2img_pipe = LatentConsistencyModelImg2ImgPipeline.from_pretrained(
        #     pretrained_model_name_or_path="SimianLuo/LCM_Dreamshaper_v7",
        #     safety_checker=None,
        # ).to("cuda")

    @torch.inference_mode()
    def __call__(
        self,
        prompt="",
        pooled_prompts=None,
        next_prompt=None,
        prompt_blend=None,
        negative_prompt="",
        steps=25,
        scale=7.5,
        sampler_name="dpmpp_2m_sde",
        scheduler="karras",
        width=None,
        height=None,
        seed=-1,
        strength=1.0,
        init_image=None,
        subseed=-1,
        subseed_strength=0.0,
        cnet_image=None,
        cond=None,
        n_cond=None,
        return_latent=None,
        latent=None,
        last_step=None,
        seed_resize_from_h=0,
        seed_resize_from_w=0,
        reset_noise=False,
        enable_prompt_blend=True,
        use_areas=False,
        areas=None,
        *args,
        **kwargs,
    ):

        if not self.model_loaded:
            self.load_model()
            # self.load_lora_from_civitai('413566', 1.0, 1.0)
        if seed_resize_from_h == 0:
            seed_resize_from_h = 1024
        if seed_resize_from_w == 0:
            seed_resize_from_w = 1024
        if seed == -1:
            seed = secrets.randbelow(18446744073709551615)

        if strength <= 0.05 or strength >= 1.0:
            strength = 1.0
            # reset_noise = True
            # init_image = None
        else:
            strength = 1 - strength if strength != 1.0 else strength

        if self.optimize:
            self.optimize_model()
            self.optimize = False

        if subseed == -1:
            subseed = secrets.randbelow(18446744073709551615)

        if cnet_image is not None:
            cnet_image = torch.from_numpy(
                np.array(cnet_image).astype(np.float32) / 255.0
            ).unsqueeze(0)

        if init_image is None or reset_noise:
            logger.info(
                f"reset_noise: {reset_noise}; resetting strength to 1.0 from: {strength}"
            )
            strength = 1.0
            if latent is None:

                if width is None:
                    width = 1024
                if height is None:
                    height = 960
                latent = self.generate_latent(
                    width,
                    height,
                    seed,
                    subseed,
                    subseed_strength,
                    seed_resize_from_h,
                    seed_resize_from_w,
                    reset_noise,
                )
            else:
                if isinstance(latent, torch.Tensor):
                    latent = {"samples": latent}
                elif isinstance(latent, list):
                    latent = {"samples": torch.stack(latent, dim=0)}
                else:
                    latent = latent
        else:
            latent = (
                torch.from_numpy(np.array(init_image))
                .cuda()
                .unsqueeze(0)
                .to(dtype=torch.float16)
                / 255.0
            )
            latent = self.encode_latent(
                self.vae,
                latent,
                seed,
                subseed,
                subseed_strength,
                seed_resize_from_h,
                seed_resize_from_w,
            )

        # cond = []
        if self.prompt != prompt or self.cond is None:
            self.prompt = prompt
            if pooled_prompts is None and prompt is not None:
                self.cond = self.get_conds(
                    self.clip,
                    prompt,
                    width,
                    height,
                    seed_resize_from_w,
                    seed_resize_from_w,
                )
            elif pooled_prompts is not None:
                self.cond = pooled_prompts

        cond = self.cond
        if use_areas and areas is not None:
            from nodes import ConditioningSetArea

            area_setter = ConditioningSetArea()
            for area in areas:
                logger.info(f"AREA TO USE: {area}")
                prompt = area.get("prompt", None)
                if prompt:

                    new_cond = self.get_conds(
                        self.clip,
                        area["prompt"],
                        width,
                        height,
                        seed_resize_from_w,
                        seed_resize_from_w,
                    )
                    new_cond = area_setter.append(
                        conditioning=new_cond,
                        width=int(area["w"]),
                        height=int(area["h"]),
                        x=int(area["x"]),
                        y=int(area["y"]),
                        strength=area["s"],
                    )[0]
                    cond += new_cond
        if self.n_prompt != negative_prompt or self.n_cond is None:
            self.n_cond = self.get_conds(
                self.clip,
                negative_prompt,
                width,
                height,
                seed_resize_from_w,
                seed_resize_from_w,
            )
            self.n_prompt = negative_prompt

        if next_prompt is not None and enable_prompt_blend:
            if next_prompt != prompt and next_prompt != "":
                if 0.0 < prompt_blend < 1.0:
                    next_cond = self.get_conds(
                        self.clip,
                        next_prompt,
                        width,
                        height,
                        seed_resize_from_w,
                        seed_resize_from_w,
                    )
                    cond = blend_tensors(
                        cond[0], next_cond[0], blend_value=prompt_blend
                    )

        if cnet_image is not None:
            cond = apply_controlnet(cond, self.controlnet, cnet_image, 1.0)

        # logger.info(f"seed/subseed/subseed_str={seed}/{subseed}/{subseed_strength}; strength={strength}; scale={scale}; sampler_name={sampler_name}; scheduler={scheduler};")
        if not hasattr(self, "sampler_node"):
            from nodes import NODE_CLASS_MAPPINGS
            self.sampler_node = NODE_CLASS_MAPPINGS['KSampler //Inspire']()

        steps = round(strength * steps)
        # if subseed_strength > 0:
        #     subseed_strength = subseed_strength * 10

        if hasattr(self.sampler_node, "sample"):
            sample_fn = self.sampler_node.sample
        elif hasattr(self.sampler_node, "doit"):
            sample_fn = self.sampler_node.doit
        logger.info(f"SEED:{seed}, STPS:{steps}, CFG:{scale}, SMPL:{sampler_name}, SCHD:{scheduler}, STR:{strength}, SUB:{subseed}, SUBSTR:{subseed_strength}")
        sample = sample_fn(
            self.model,
            seed,
            steps,
            scale,
            sampler_name,
            scheduler,
            cond,
            self.n_cond,
            latent,
            strength,
            noise_mode="GPU(=A1111)",
            batch_seed_mode="comfy",
            variation_seed=subseed,
            variation_strength=subseed_strength,
        )[0]
        sample = [{"samples": sample["samples"]}]

        if sample[0]["samples"].shape[0] == 1:
            decoded = self.decode_sample(self.vae, sample[0]["samples"])
            np_array = np.clip(255.0 * decoded.cpu().numpy(), 0, 255).astype(np.uint8)[
                0
            ]
            image = Image.fromarray(np_array)
            # image = Image.fromarray(np.clip(255. * decoded.cpu().numpy(), 0, 255).astype(np.uint8)[0])
            image = image.convert("RGB")

            if return_latent:
                return sample[0]["samples"], image
            else:
                return image
        else:
            logger.info("decoding multi images")
            images = []
            x_samples = self.vae.decode_tiled(sample[0]["samples"])
            for sample in x_samples:
                np_array = np.clip(255.0 * sample.cpu().numpy(), 0, 255).astype(
                    np.uint8
                )
                image = Image.fromarray(np_array)
                # image = Image.fromarray(np.clip(255. * decoded.cpu().numpy(), 0, 255).astype(np.uint8)[0])
                image = image.convert("RGB")
                images.append(image)

            return images

    def decode_sample(self, vae, sample):
        with torch.inference_mode():
            sample = sample.to(torch.float32)
            decoded = vae.decode(sample).detach()

        return decoded

    def cleanup(self):
        self.optimized = False
        return
        self.model.unpatch_model(device_to="cpu")
        self.vae.first_stage_model.to("cpu")
        # self.clip.to('cpu')
        del self.model
        del self.vae
        del self.clip


def common_ksampler_with_custom_noise(
    model,
    seed,
    steps,
    cfg,
    sampler_name,
    scheduler,
    positive,
    negative,
    latent,
    denoise=1.0,
    disable_noise=False,
    start_step=None,
    last_step=None,
    force_full_denoise=False,
    noise=None,
):
    latent_image = latent["samples"]
    if noise is not None:
        noise = noise.next()  # .detach().cpu()
        # noise = rng_noise.clone()
    else:
        if disable_noise:
            noise = torch.zeros(
                latent_image.size(),
                dtype=latent_image.dtype,
                layout=latent_image.layout,
                device="cpu",
            )
        else:
            batch_inds = latent["batch_index"] if "batch_index" in latent else None
            from comfy.sample import prepare_noise

            noise = prepare_noise(latent_image, seed, batch_inds)

    noise_mask = None
    if "noise_mask" in latent:
        noise_mask = latent["noise_mask"]

    # callback = latent_preview.prepare_callback(model, steps)
    # disable_pbar = not comfy.utils.PROGRESS_BAR_ENABLED

    from comfy.sample import sample as sample_k

    samples = sample_k(
        model,
        noise,
        steps,
        cfg,
        sampler_name,
        scheduler,
        positive,
        negative,
        latent_image,
        denoise=denoise,
        disable_noise=disable_noise,
        start_step=start_step,
        last_step=last_step,
        force_full_denoise=force_full_denoise,
        noise_mask=noise_mask,
        callback=None,
        disable_pbar=False,
        seed=seed,
    )
    out = latent.copy()
    out["samples"] = samples

    return (out,)


def apply_controlnet(conditioning, control_net, image, strength):
    with torch.inference_mode():
        if strength == 0:
            return (conditioning,)

        c = []
        control_hint = image.movedim(-1, 1)
        for t in conditioning:
            n = [t[0], t[1].copy()]
            c_net = control_net.copy().set_cond_hint(control_hint, strength)
            if "control" in t[1]:
                c_net.set_previous_controlnet(t[1]["control"])
            n[1]["control"] = c_net
            n[1]["control_apply_to_uncond"] = True
            c.append(n)
    return c


def loglinear_interp(t_steps, num_steps):
    """
    Performs log-linear interpolation of a given array of decreasing numbers.
    """
    xs = np.linspace(0, 1, len(t_steps))
    ys = np.log(t_steps[::-1])

    new_xs = np.linspace(0, 1, num_steps)
    new_ys = np.interp(new_xs, xs, ys)

    interped_ys = np.exp(new_ys)[::-1].copy()
    return interped_ys


NOISE_LEVELS = {
    "SD1": [
        14.6146412293,
        6.4745760956,
        3.8636745985,
        2.6946151520,
        1.8841921177,
        1.3943805092,
        0.9642583904,
        0.6523686016,
        0.3977456272,
        0.1515232662,
        0.0291671582,
    ],
    "SDXL": [
        14.6146412293,
        6.3184485287,
        3.7681790315,
        2.1811480769,
        1.3405244945,
        0.8620721141,
        0.5550693289,
        0.3798540708,
        0.2332364134,
        0.1114188177,
        0.0291671582,
    ],
    "SVD": [
        700.00,
        54.5,
        15.886,
        7.977,
        4.248,
        1.789,
        0.981,
        0.403,
        0.173,
        0.034,
        0.002,
    ],
}


def get_sigmas(model_type, steps):
    sigmas = NOISE_LEVELS[model_type][:]
    if (steps + 1) != len(sigmas):
        sigmas = loglinear_interp(sigmas, steps + 1)

    sigmas[-1] = 0
    return torch.FloatTensor(sigmas)


def sample_with_subseed(
    model,
    latent_image,
    main_seed,
    steps,
    cfg,
    sampler_name,
    scheduler,
    positive,
    negative,
    variation_strength,
    variation_seed,
    denoise,
    rng=None,
    sigmas=None,
):
    from nodes import common_ksampler as ksampler
    import comfy

    if main_seed == variation_seed:
        variation_seed += 1

    force_full_denoise = True
    disable_noise = True

    device = comfy.model_management.get_torch_device()

    # Generate base noise
    batch_size, _, height, width = latent_image["samples"].shape
    if rng is None:
        generator = torch.manual_seed(main_seed)
        base_noise = (
            torch.randn(
                (1, 4, height, width),
                dtype=torch.float32,
                device="cpu",
                generator=generator,
            )
            .repeat(batch_size, 1, 1, 1)
            .cpu()
        )

        # Generate variation noise
        generator = torch.manual_seed(variation_seed)
        variation_noise = torch.randn(
            (batch_size, 4, height, width),
            dtype=torch.float32,
            device="cpu",
            generator=generator,
        ).cpu()
        slerp_noise = slerp(variation_strength, base_noise, variation_noise)
        slerp_noise = slerp_noise.to("cuda")
    else:
        shape = [4, height, width]
        rng_noise = rng(
            shape=shape,
            seeds=[main_seed],
            subseeds=[variation_seed],
            subseed_strength=variation_strength,
            seed_resize_from_h=1024,
            seed_resize_from_w=1024,
        )
        slerp_noise = rng_noise.first()

    # Calculate sigma
    # comfy.model_management.load_model_gpu(model)
    sampler = comfy.samplers.KSampler(
        model,
        steps=steps,
        device=device,
        sampler=sampler_name,
        scheduler=scheduler,
        denoise=denoise,
        model_options=model.model_options,
    )
    if sigmas is None:
        sigmas = sampler.sigmas
        end_at_step = steps  # min(steps, end_at_step)
        start_at_step = round(end_at_step - end_at_step * denoise)
        # sigmas = get_sigmas("SDXL", steps)
        sigma = sigmas[start_at_step] - sigmas[end_at_step]
    else:
        sigma = sigmas[0]
        start_at_step = 0
        end_at_step = len(sigmas)
    sigma /= model.model.latent_format.scale_factor
    sigma = sigma.detach().cpu().item()
    work_latent = latent_image.copy()
    work_latent["samples"] = (
        latent_image["samples"].clone().to("cuda") + slerp_noise.to("cuda") * sigma
    )

    # # if there's a mask we need to expand it to avoid artifacts, 5 pixels should be enough
    # if "noise_mask" in latent_image:
    #     noise_mask = prepare_mask(latent_image["noise_mask"], latent_image['samples'].shape)
    #     work_latent["samples"] = noise_mask * work_latent["samples"] + (1-noise_mask) * latent_image["samples"]
    #     work_latent['noise_mask'] = expand_mask(latent_image["noise_mask"].clone(), 5, True)
    return ksampler(
        model,
        main_seed,
        steps,
        cfg,
        sampler_name,
        scheduler,
        positive,
        negative,
        work_latent,
        denoise=denoise,
        disable_noise=disable_noise,
        start_step=start_at_step,
        last_step=end_at_step,
        force_full_denoise=force_full_denoise,
    )<|MERGE_RESOLUTION|>--- conflicted
+++ resolved
@@ -359,8 +359,7 @@
             settings_dict["t_max"] = 0.0
             self.model = settings_node.run(self.model, **settings_dict)[0]
             self.clip = settings_node.run(self.clip, **settings_dict)[0]
-<<<<<<< HEAD
-=======
+
 
             try:
                 self.optimize_model()
@@ -369,7 +368,7 @@
                 self.optimize = False
                 logger.info("Could not apply Stable-Fast Unet patch.")
 
->>>>>>> 2fe5f895
+
             self.model_loaded = True
 
             # from ..optimizations.deforum_comfy_trt.deforum_trt_comfyunet import TrtUnet
