--- conflicted
+++ resolved
@@ -4,11 +4,8 @@
 import time
 import subprocess
 import sys
-<<<<<<< HEAD
-=======
 
 from deforum.commands.deforum_run_unit_test import run_unit_test
->>>>>>> e98608fc
 from deforum.utils.logging_config import logger
 from deforum.utils.constants import config
 
@@ -37,11 +34,7 @@
 
     parser = argparse.ArgumentParser(description="Load settings from a txt file and run the deforum process.")
     # Positional mode argument
-<<<<<<< HEAD
-    parser.add_argument("mode", choices=['webui', 'animatediff', 'runpresets', 'api', 'setup', 'ui', 'runsingle', 'config', 'version'], default=None, nargs='?',
-=======
-    parser.add_argument("mode", choices=['webui', 'animatediff', 'runpresets', 'api', 'setup', 'ui', 'runsingle', 'config', 'unittest'], default=None, nargs='?',
->>>>>>> e98608fc
+    parser.add_argument("mode", choices=['webui', 'animatediff', 'runpresets', 'api', 'setup', 'ui', 'runsingle', 'config', 'unittest', 'version'], default=None, nargs='?',
                         help="Choose the mode to run.")
 
     parser.add_argument("--file", type=str, help="Path to the deforum settings file.")
