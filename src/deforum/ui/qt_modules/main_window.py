from deforum import logger

import copy
import datetime
import json
import math
import os
import shutil
import sys

import imageio.v2 as imageio
import numpy as np
from qtpy.QtGui import QIcon, QPen, QBrush, QColor, QPainterPath
from qtpy.QtWidgets import QGraphicsEllipseItem, QGraphicsScene, QGraphicsView, QGraphicsPathItem, QCheckBox
from qtpy.QtCore import QTimer
from qtpy.QtGui import QKeyEvent
from qtpy.QtWidgets import QDockWidget, QMenu
from qtpy import QtWidgets
from qtpy.QtCore import Qt, Slot, QUrl, QSize, Signal
from qtpy.QtGui import QAction
from qtpy.QtMultimedia import QMediaPlayer, QAudioOutput
from qtpy.QtMultimediaWidgets import QVideoWidget
from qtpy.QtWidgets import QWidget, QVBoxLayout, QSlider, QLabel, QMdiArea, \
    QPushButton, QComboBox, QFileDialog, QHBoxLayout, QListWidget, \
    QListWidgetItem, QMessageBox, QScrollArea, QProgressBar, QSizePolicy

from deforum.pipelines.deforum_animation.animation_helpers import FrameInterpolator
from deforum.ui.qt_helpers.qt_image import npArrayToQPixmap
from deforum.ui.qt_modules.backend_thread import BackendThread
from deforum.ui.qt_modules.console_widget import NodesConsole, StreamRedirect
from deforum.ui.qt_modules.core import DeforumCore
from deforum.ui.qt_modules.custom_ui import ResizableImageLabel, JobDetailPopup, JobQueueItem, AspectRatioMdiSubWindow, \
    DetachableTabWidget, AutoReattachDockWidget, CustomTextBox
from deforum.ui.qt_modules.ref import TimeLineQDockWidget
from deforum.utils.constants import config
from deforum.ui.qt_modules.viz_thread import VisualGeneratorThread

DEFAULT_MILK = ""

def list_milk_presets(folder):
    return [f for f in os.listdir(folder) if os.path.isfile(os.path.join(folder, f))]

os.makedirs(os.path.join(config.root_path, 'milks'), exist_ok=True)

known_dropdowns = {"milk_path":list_milk_presets(os.path.join(config.root_path, 'milks'))}
try:
    import pygame

    class JoystickHandler:
        def __init__(self):
            pygame.init()
            pygame.joystick.init()
            self.joystick_count = pygame.joystick.get_count()
            if self.joystick_count > 0:
                self.joystick = pygame.joystick.Joystick(0)
                self.joystick.init()
            else:
                self.joystick = None

        def get_axis(self, axis):
            pygame.event.pump()
            if self.joystick:
                return self.joystick.get_axis(axis)
            return 0
except:
    class JoystickHandler:
        def __init__(self):
            self.joystick_count = 0
            self.joystick = None

        def get_axis(self, axis):
            return 0

# Usage in your main application
joystick_handler = JoystickHandler()
class AnimationEngine:
    def __init__(self):
        self.parameters = {
            'translation_x': 0.0,
            'translation_y': 0.0,
            'translation_z': 0.0,
            'rotation_3d_x': 0.0,
            'rotation_3d_y': 0.0,
            'rotation_3d_z': 0.0
        }
        self.velocity = {
            'translation_x': 0.0,
            'translation_y': 0.0,
            'translation_z': 0.0,
            'rotation_3d_x': 0.0,
            'rotation_3d_y': 0.0,
            'rotation_3d_z': 0.0
        }
        self.acceleration = {
            'translation_x': 0.01,
            'translation_y': 0.01,
            'translation_z': 0.01,
            'rotation_3d_x': 0.003,
            'rotation_3d_y': 0.003,
            'rotation_3d_z': 0.001
        }
        self.max_velocity = 1.0
        self.easing_type = 'exponential'  # Default easing type
        self.key_held_down = {
            'translation_x': False,
            'translation_y': False,
            'translation_z': False,
            'rotation_3d_x': False,
            'rotation_3d_y': False,
            'rotation_3d_z': False
        }
        self.auto_return = {
            'translation_x': True,
            'translation_y': True,
            'translation_z': True,
            'rotation_3d_x': True,
            'rotation_3d_y': True,
            'rotation_3d_z': True
        }

    def ease(self, x):
        # You can also consider more aggressive easing functions here if needed
        if self.easing_type == 'linear':
            return x
        elif self.easing_type == 'easeInSine':
            return 1 - math.cos((x * math.pi) / 2)
        elif self.easing_type == 'easeOutSine':
            return math.sin((x * math.pi) / 2)
        elif self.easing_type == 'easeInOutSine':
            # Increase the impact as the parameter grows larger
            return -(math.cos(math.pi * x) - 1) / 2
        # Adding an exponential decay component for larger values
        elif self.easing_type == 'exponential':
            return x * math.exp(-0.1 * x)
    def update_parameter(self, param, direction):
        if self.key_held_down[param]:
            if direction == 'increase':
                self.velocity[param] += self.acceleration[param]
            elif direction == 'decrease':
                self.velocity[param] -= self.acceleration[param]
        else:
            # Apply easing function to decelerate smoothly to zero
            if abs(self.velocity[param]) > 0:
                self.velocity[param] -= self.ease(abs(self.velocity[param])) * (1 if self.velocity[param] > 0 else -1)
                if abs(self.velocity[param]) < 0.01:
                    self.velocity[param] = 0

        self.velocity[param] = max(min(self.velocity[param], self.max_velocity), -self.max_velocity)
        self.parameters[param] += self.velocity[param]

        # Enhanced auto-return logic
        if self.auto_return[param] and not self.key_held_down[param] and abs(self.velocity[param]) < 0.01:
            # Increase step size dynamically based on distance from zero
            distance = abs(self.parameters[param])
            step_multiplier = 0.1 if distance < 2 else 0.2  # More aggressive when far from zero
            step = self.ease(distance) * step_multiplier * (1 if self.parameters[param] > 0 else -1)
            self.parameters[param] -= step
            # Ensure that it snaps to zero when very close to prevent endless tiny oscillations
            if abs(self.parameters[param]) < 0.05:
                self.parameters[param] = 0

        self.parameters[param] = max(min(self.parameters[param], 10), -10)



    def set_key_held_down(self, param, is_held_down):
        self.key_held_down[param] = is_held_down

    def get_parameter(self, param):
        return self.parameters[param]

    def set_easing_type(self, easing_type):
        if easing_type in ['linear', 'easeInSine', 'easeOutSine', 'easeInOutSine']:
            self.easing_type = easing_type
        else:
            raise ValueError("Invalid easing type specified")
    def set_auto_return(self, param, value):
        self.auto_return[param] = value


class PointerCircle(QGraphicsView):
    def __init__(self, radius=50, parent=None, param_x='translation_x', param_y='translation_y'):
        super().__init__(parent)
        self.scene = QGraphicsScene(self)
        self.setScene(self.scene)
        self.radius = radius
        self.param_x = param_x
        self.param_y = param_y
        self.invert_x = False
        self.invert_y = False
        self.setFixedSize(radius * 2 + 10, radius * 2 + 10)
        self.setSceneRect(0, 0, radius * 2, radius * 2)

        # Draw the outer circle
        self.circle = QGraphicsEllipseItem(0, 0, radius * 2, radius * 2)
        self.circle.setPen(QPen(QColor(255, 255, 255), 2))
        self.circle.setBrush(QBrush(QColor(255, 255, 255, 100)))
        self.scene.addItem(self.circle)

        # Draw the pointer as a smaller circle
        self.pointer = QGraphicsEllipseItem(radius-5, radius-5, 10, 10)
        self.pointer.setBrush(QBrush(QColor(255, 0, 0)))
        self.scene.addItem(self.pointer)
        # Initialize the rotation arrow
        self.rotationArrow = QGraphicsPathItem()
        self.rotationArrow.setPen(QPen(QColor(0, 255, 0, 128), 2, Qt.SolidLine, Qt.RoundCap))
        self.scene.addItem(self.rotationArrow)

    def update_pointer(self, param_x_value, param_y_value):
        # Apply inversion based on state
        x_value = -param_x_value if self.invert_x else param_x_value
        y_value = -param_y_value if self.invert_y else param_y_value

        # Scale parameter values to fit within the radius (-10 to 10 becomes -radius to radius)
        scale = self.radius / 10.0
        scaled_x = x_value * scale
        scaled_y = y_value * scale

        # Compute the vector length from the center to the pointer
        vector_length = math.sqrt(scaled_x ** 2 + scaled_y ** 2)

        # Clamp the vector length to not exceed the radius
        if vector_length > self.radius:
            scaled_x = (scaled_x / vector_length) * self.radius
            scaled_y = (scaled_y / vector_length) * self.radius

        # Calculate center positions
        center_x = self.radius + scaled_x
        center_y = self.radius + scaled_y

        # Set the pointer's position
        self.pointer.setRect(center_x - 5, center_y - 5, 10, 10)

    def set_inversion(self, axis, state):
        if axis == 'x':
            self.invert_x = state
        elif axis == 'y':
            self.invert_y = state

    def update_rotation_arrow(self, rotation_z_value):
        # Clear the previous path
        path = QPainterPath()
        self.rotationArrow.setPath(path)

        if rotation_z_value != 0:
            # Determine the direction based on the sign of rotation_z_value
            direction = -1 if rotation_z_value > 0 else 1

            # Calculate the angle, adjusting the direction
            angle = direction * abs(rotation_z_value) / 10.0 * 360  # Scale rotation to a full circle

            # Start from the top (90 degrees) and draw the arc
            path.moveTo(self.radius, self.radius)
            path.arcTo(0, 0, self.radius * 2, self.radius * 2, 90, angle)
            self.rotationArrow.setPath(path)

class LiveControlDockWidget(QDockWidget):
    def __init__(self, parent=None, engine=None):
        super().__init__("Live Controls", parent)
        self.setAllowedAreas(Qt.DockWidgetArea.RightDockWidgetArea)
        self.engine = engine
        self.setObjectName('live_control')
        # Main widget and layout
        widget = QWidget()
        layout = QVBoxLayout()
        widget.setLayout(layout)

        # Adding circles to display translation and rotation
        self.translationCircle = PointerCircle(50)
        self.translationCircle.invert_y = True
        self.rotationCircle = PointerCircle(50)
        self.rotationCircle.invert_y = True

        layout.addWidget(self.translationCircle)
        layout.addWidget(self.rotationCircle)
        self.joystick_enabled = False
        self.joystick_button = QPushButton("Enable Joystick")
        self.joystick_button.setCheckable(True)
        self.joystick_button.toggled.connect(self.toggle_joystick)
        layout.addWidget(self.joystick_button)
        # Status labels and sliders for translation and rotation
        self.status_labels = {}
        self.sliders = {}
        self.dropdowns = {}
        self.checkboxes = {}
        self.joystick_axis_mapping = {axis: -1 for axis in self.engine.parameters}  # -1 means no axis assigned
        self.invert_joystick = {axis: False for axis in self.engine.parameters}

        for axis in ['translation_x', 'translation_y', 'translation_z', 'rotation_3d_x', 'rotation_3d_y',
                     'rotation_3d_z']:
            sublayout = QHBoxLayout()
            # Label
            label = QLabel(f"{axis}: 0.0")
            sublayout.addWidget(label)
            self.status_labels[axis] = label

            # Slider for acceleration
            slider = QSlider(Qt.Orientation.Horizontal)
            slider.setRange(1, 200)  # acceleration factor range
            slider.setValue(10)  # default value
            slider.valueChanged.connect(lambda value, a=axis: self.adjust_acceleration(a, value))

            sublayout.addWidget(slider)
            self.sliders[axis] = slider
            # Add checkbox for auto return
            auto_return_chk = QCheckBox("Auto Return to Zero")
            auto_return_chk.setChecked(True)
            auto_return_chk.toggled.connect(lambda checked, a=axis: self.toggle_auto_return(a, checked))
            sublayout.addWidget(auto_return_chk)

            axis_dropdown = QComboBox()
            if joystick_handler.joystick is not None:
                axis_dropdown.addItems(['None'] + [f'Axis {i}' for i in range(joystick_handler.joystick.get_numaxes())])
            else:
                axis_dropdown.addItems(['None'])
            axis_dropdown.currentIndexChanged.connect(lambda index, a=axis: self.set_joystick_axis(a, index-1))
            sublayout.addWidget(axis_dropdown)
            self.dropdowns[axis] = axis_dropdown
            # Checkbox for inverting joystick input
            invert_checkbox = QCheckBox("Invert")
            invert_checkbox.toggled.connect(lambda checked, a=axis: self.set_invert_joystick(a, checked))
            sublayout.addWidget(invert_checkbox)
            self.checkboxes[axis] = invert_checkbox

            layout.addLayout(sublayout)


        # Control visibility button
        self.toggleButton = QPushButton("Toggle Live Control View")
        self.toggleButton.clicked.connect(self.toggle_visibility)
        layout.addWidget(self.toggleButton)

        self.setWidget(widget)
        self.setVisible(False)

    def update_status(self, axis, value):
        self.status_labels[axis].setText(f"{axis}: {value:.2f}")

        # Update pointer positions based on axis
        if axis in ['translation_x', 'translation_y']:
            self.translationCircle.update_pointer(self.engine.get_parameter('translation_x'),
                                                  self.engine.get_parameter('translation_y'))
        if axis in ['rotation_3d_x', 'rotation_3d_y']:
            self.rotationCircle.update_pointer(self.engine.get_parameter('rotation_3d_y'),
                                               self.engine.get_parameter('rotation_3d_x'))
        if axis in ['rotation_3d_z']:
            self.rotationCircle.update_rotation_arrow(self.engine.get_parameter('rotation_3d_z'))

    def adjust_acceleration(self, axis, value):
        # Convert slider value to a suitable acceleration factor
        new_acceleration = value * 0.001
        self.engine.acceleration[axis] = new_acceleration
        # self.status_labels[axis].setText(f"{axis}: {self.engine.parameters[axis]:.2f} (Acc: {new_acceleration:.2f})")

    def toggle_visibility(self):
        self.setVisible(not self.isVisible())
    def toggle_auto_return(self, axis, checked):
        self.engine.set_auto_return(axis, checked)
        # Update the status label to reflect the change
        # self.status_labels[axis].setText(f"{axis}: {self.engine.get_parameter(axis):.2f} (Auto Return: {'On' if checked else 'Off'})")
    def toggle_joystick(self, checked):
        self.joystick_enabled = checked
        self.joystick_button.setText("Disable Joystick" if checked else "Enable Joystick")

    def set_joystick_axis(self, axis, joystick_index):
        # Store the joystick axis linked to each parameter
        self.joystick_axis_mapping[axis] = joystick_index

    def set_invert_joystick(self, axis, invert):
        # Store inversion state
        self.invert_joystick[axis] = invert

    # Periodically update parameters based on joystick input
    def update_parameters_from_joystick(self):
        if not self.joystick_enabled:
            return
        for axis, joystick_index in self.joystick_axis_mapping.items():
            if joystick_index >= 0:
                raw_input = joystick_handler.get_axis(joystick_index)
                inverted = -1 if self.invert_joystick[axis] else 1
                self.engine.parameters[axis] = (self.engine.acceleration[axis] * 1000) * raw_input * inverted
                # self.engine.update_parameter(axis, 10 * raw_input * inverted)
                self.status_labels[axis].setText(f"{axis}: {(self.engine.acceleration[axis] * 1000) * raw_input * inverted:.2f}")

class MainWindow(DeforumCore):
    def __init__(self):
        super().__init__()
        self.defaults()
        self.setupWindowStyle()
        self.setupToolbar()
        self.setupMenu()
        self.setupDynamicUI()
        self.setupPreviewArea()
        self.setupTimeline()
        self.setupBatchControls()
        self.setupVideoPlayer()
        self.create_console_widget()
        self.tileMdiSubWindows()
        self.timelineDock.hide()
        self.newProject()
        self.initAnimEngine()
        self.loadWindowState()

        preset_path = os.path.join(self.presets_folder, 'default.txt')
        if os.path.exists(preset_path):
            self.loadPreset(preset_path)


    def defaults(self):
        self.current_job = None  # To keep track of the currently running job
        self.currentTrack = None  # Store the currently selected track
        self.project_replay = False
        self.job_queue = []  # List to keep jobs to be processed
        self.presets_folder = os.path.join(config.root_path, 'presets')
        self.projects_folder = os.path.join(config.root_path, 'projects')
        self.state_file = os.path.join(config.root_path, '.lastview')
        os.makedirs(os.path.dirname(self.state_file), exist_ok=True)
        os.makedirs(self.presets_folder, exist_ok=True)
        os.makedirs(self.projects_folder, exist_ok=True)

    def setupWindowStyle(self):
        self.setWindowTitle("Deforum Engine")

    def setupToolbar(self):
        self.toolbar = self.addToolBar('Main Toolbar')
        self.toolbar.setObjectName('main_toolbar')

        self.renderButton = QAction('Render', self)
        self.renderButton.triggered.connect(self.startBackendProcess)

        self.renderVizButton = QAction('Render Viz', self)
        self.renderVizButton.triggered.connect(self.generateVizData)

        self.stopRenderButton = QAction('Stop Render', self)
        self.stopRenderButton.triggered.connect(self.stopBackendProcess)

        # Add presets dropdown to the toolbar
        # self.presetsDropdown = QMenu()
        # #self.presetsDropdown.currentIndexChanged.connect(self.loadPreset)
        # # self.presetsDropdown.triggered.connect(self.loadPresetsDropdown)
        # self.loadPresetsDropdown()

        # Add actions to load and save presets
        self.loadPresetAction = QAction('Load Preset', self)
        self.loadPresetAction.triggered.connect(self.loadPreset)

        self.tileSubWindowsAction = QAction('Tile Subwindows', self)
        self.tileSubWindowsAction.triggered.connect(self.tileMdiSubWindows)

        self.savePresetAction = QAction('Save Preset', self)
        self.savePresetAction.triggered.connect(self.savePreset)

        self.addJobButton = QAction('Add to Batch', self)
        self.addJobButton.triggered.connect(self.addCurrentParamsAsJob)

        self.toolbar.addAction(self.renderButton)
        self.toolbar.addAction(self.renderVizButton)
        self.toolbar.addAction(self.stopRenderButton)
        # self.toolbar.addWidget(self.presetsDropdown)
        # self.toolbar.addAction(self.loadPresetAction)
        self.toolbar.addAction(self.tileSubWindowsAction)
        self.toolbar.addAction(self.savePresetAction)
        self.toolbar.addAction(self.addJobButton)

        self.renderDropdown = QComboBox()
        self.toolbar.addWidget(self.renderDropdown)

        self.loadRenderButton = QPushButton("Load Render")
        self.loadRenderButton.clicked.connect(self.loadSelectedRender)
        self.toolbar.addWidget(self.loadRenderButton)
        self.controlToggleButton = QAction(QIcon(), 'Enable Controls', self)
        self.controlToggleButton.setCheckable(True)
        self.controlToggleButton.setChecked(False)
        self.controlToggleButton.triggered.connect(self.toggleControlListening)
        self.toolbar.addAction(self.controlToggleButton)
        self.updateRenderDropdown()  # Populate the dropdown

        # Adding the progress bar and status label
        self.progressBar = QProgressBar()
        self.statusLabel = QLabel("Ready")
        self.statusLabel.setAlignment(Qt.AlignmentFlag.AlignRight | Qt.AlignmentFlag.AlignVCenter)

        # Create a widget to hold the progress bar and label
        statusWidget = QWidget()
        statusLayout = QHBoxLayout()
        statusLayout.addWidget(self.progressBar)
        statusLayout.addWidget(self.statusLabel)
        statusLayout.setContentsMargins(0, 0, 0, 0)  # Reduce margins to fit the toolbar style
        statusWidget.setLayout(statusLayout)

        # Adding the status widget to the toolbar
        spacer = QWidget()  # This spacer pushes the status to the right
        spacer.setSizePolicy(QSizePolicy.Policy.Expanding, QSizePolicy.Policy.Preferred)
        self.toolbar.addWidget(spacer)
        self.toolbar.addWidget(statusWidget)



    def toggleControlListening(self, checked):
        if checked:
            self.controlToggleButton.setIcon(QIcon())  # Set an icon or change color
            self.controlToggleButton.setText('Disable Controls')
            self.startListening()
        else:
            self.controlToggleButton.setIcon(QIcon())
            self.controlToggleButton.setText('Enable Controls')
            self.stopListening()

    def startListening(self):
        self.listen_to_controls = True
        self.updateStatusBar("Controls Enabled", "green")

    def stopListening(self):
        self.listen_to_controls = False
        self.updateStatusBar("Controls Disabled", "red")

    def updateStatusBar(self, message, color):
        self.statusBar().setStyleSheet(f"background-color: {color};")
        self.statusBar().showMessage(message)


    def updateRenderDropdown(self):
        root_dir = os.path.join(config.root_path, 'output', 'deforum')
        if not os.path.exists(root_dir):
            os.makedirs(root_dir)

        folders = sorted(next(os.walk(root_dir))[1]) # List directories only
        self.renderDropdown.clear()
        self.renderDropdown.addItems(folders)

    def loadSelectedRender(self):
        selected_folder = self.renderDropdown.currentText()
        root_dir = os.path.join(config.root_path, 'output', 'deforum', selected_folder)
        image_files = [os.path.join(root_dir, f) for f in os.listdir(root_dir) if f.endswith('.png')]
        image_files.sort()  # Ensure the files are sorted correctly

        # Optionally create a temporary video file from images
        video_path = self.createTempVideo(image_files)
        self.playVideo({'video_path': video_path})

        # Check for a settings file and load it
        settings_file = os.path.join(root_dir, 'settings.txt')
        if os.path.exists(settings_file):
            with open(settings_file, 'r') as file:
                settings = json.load(file)
                self.applySettings(settings)
        # Set additional parameters for resuming project
        self.params['resume_path'] = root_dir
        if '_' in selected_folder:
            self.params['resume_timestring'] = selected_folder.split('_')[-1]
        else:
            self.params['resume_timestring'] = 'unknown'
        self.params['resume_from'] = len(image_files) - 1
        # Assuming applySettings updates UI from self.params:
        self.updateUIFromParams()

    def createTempVideo(self, image_files):
        video_path = os.path.join(config.root_path, 'output', 'deforum', 'temp_video.mp4')
        writer = imageio.get_writer(video_path, fps=24, codec='libx264', quality=9,
                                    pixelformat='yuv420p')  # High quality

        for image_file in image_files:
            image = imageio.imread(image_file)
            writer.append_data(image)

        writer.close()
        return video_path

    def applySettings(self, settings):
        # Apply the settings loaded from the text file
        for key, value in settings.items():
            if key in self.params:
                self.params[key] = value
        self.updateUIFromParams()  # Reflect updates


    def setupMenu(self):
        menuBar = self.menuBar()

        fileMenu = menuBar.addMenu('&File')

        newProjectAction = QAction('&New Project', self)
        newProjectAction.triggered.connect(self.newProject)
        fileMenu.addAction(newProjectAction)

        loadProjectAction = QAction('&Load Project', self)
        loadProjectAction.triggered.connect(self.loadProject)
        fileMenu.addAction(loadProjectAction)

        saveProjectAction = QAction('&Save Project', self)
        saveProjectAction.triggered.connect(self.saveProject)
        fileMenu.addAction(saveProjectAction)

        convertProjectAction = QAction('&Convert Project', self)
        convertProjectAction.triggered.connect(self.convertProjectToSingleSettingsFile)
        fileMenu.addAction(convertProjectAction)

        self.presetsDropdown = menuBar.addMenu('&Presets')
        #self.presetsDropdown.currentIndexChanged.connect(self.loadPreset)
        # self.presetsDropdown.triggered.connect(self.loadPresetsDropdown)
        self.loadPresetsDropdown()
        menuBar.addMenu(self.presetsDropdown)
        layoutsMenu = menuBar.addMenu('&Layouts')
        self.setupLayoutsMenu(layoutsMenu)

    def setupLayoutsMenu(self, layoutsMenu):
        saveLayoutAction = QAction('&Save Current Layout', self)
        saveLayoutAction.triggered.connect(self.saveCurrentLayout)

        setDefaultLayoutAction = QAction('Set as Default Layout', self)
        setDefaultLayoutAction.triggered.connect(self.saveDefaultLayout)

        # Submenu for available layouts
        self.layoutsSubmenu = QMenu('Load Layout', self)
        self.updateLayoutsSubmenu()

        layoutsMenu.addAction(saveLayoutAction)
        layoutsMenu.addAction(setDefaultLayoutAction)
        layoutsMenu.addMenu(self.layoutsSubmenu)

    def setupDynamicUI(self):
        # Initialize the tabbed control layout docked on the left
        self.controlsDock = self.addDock("Controls", Qt.DockWidgetArea.LeftDockWidgetArea)
        self.tabWidget = DetachableTabWidget(self)
        self.tabWidget.setMinimumSize(QSize(0,0))
        self.controlsDock.setWidget(self.tabWidget)

        # Load UI configuration from JSON
        curr_folder = os.path.dirname(os.path.abspath(__file__))
        json_path = os.path.join(curr_folder, 'ui.json')
        with open(json_path, 'r') as file:
            config = json.load(file)

        for category, settings in config.items():
            tab = QWidget()  # This is the actual tab that will hold the layout
            layout = QVBoxLayout()
            tab.setLayout(layout)

            for setting, params in settings.items():
                if params['widget_type'] == 'number':
                    self.createSpinBox(params['label'], layout, params['min'], params['max'], 1, params['default'], setting)
                elif params['widget_type'] == 'float':
                    self.createDoubleSpinBox(params['label'], layout, params['min'], params['max'], 0.01, params['default'], setting)

                elif params['widget_type'] == 'dropdown':
                    if setting in known_dropdowns:
                        options = known_dropdowns[setting]
                    else:
                        options = [str(param) for param in params['options']]
                    self.createComboBox(params['label'], layout, options, setting)
                elif params['widget_type'] == 'text input':
                    self.createTextInput(params['label'], layout, params['default'], setting)
                elif params['widget_type'] == 'text box':
                    self.createTextBox(params['label'], layout, params['default'], setting)
                elif params['widget_type'] == 'slider':
                    self.createSlider(params['label'], layout, params['min'], params['max'], params['default'], setting)
                elif params['widget_type'] == 'checkbox':
                    self.createCheckBox(params['label'], layout, bool(params['default']), setting)
                elif params['widget_type'] == 'file_input':
                    # Add file input handler if needed
                    pass
            scroll = QScrollArea()  # Create a scroll area
            scroll.setWidget(tab)
            scroll.setWidgetResizable(True)  # Make the scroll area resizable

            self.tabWidget.addTabWithDetachButton(scroll, category)  # Add the scroll area to the tab widget

    def saveCurrentLayout(self):
        filename, _ = QFileDialog.getSaveFileName(self, 'Save Layout', os.path.join(config.root_path, 'ui', 'layouts'),
                                                  'Layout Files (*.dlay)')
        if filename:
            if not filename.endswith('.dlay'):
                filename += '.dlay'
            self.saveWindowState(filename)
            self.updateLayoutsSubmenu()

    def saveDefaultLayout(self):
        default_layout_path = os.path.join(config.root_path, 'ui', 'layouts', 'default.dlay')
        self.saveWindowState(default_layout_path)


    def updateLayoutsSubmenu(self):
        self.layoutsSubmenu.clear()
        layouts_dir = os.path.join(config.root_path, 'ui', 'layouts')
        if not os.path.exists(layouts_dir):
            os.makedirs(layouts_dir)

        for filename in os.listdir(layouts_dir):
            if filename.endswith('.dlay'):
                action = QAction(filename[:-5], self)
                action.triggered.connect(
                    lambda checked, path=os.path.join(layouts_dir, filename): self.loadWindowState(path))
                self.layoutsSubmenu.addAction(action)


    def setupPreviewArea(self):
        # Setting up an MDI area for previews
        self.mdiArea = QMdiArea()
        self.setCentralWidget(self.mdiArea)

        self.previewLabel = ResizableImageLabel()
        self.previewSubWindow = AspectRatioMdiSubWindow(self.previewLabel)
        self.mdiArea.addSubWindow(self.previewSubWindow)
        self.previewSubWindow.setWidget(self.previewLabel)
        self.previewSubWindow.show()

    def setupTimeline(self):
        self.timelineDock = TimeLineQDockWidget(self)
        self.timelineDock.setObjectName('timeline_dock')
        # self.timelineDock = QDockWidget("Timeline", self)
        self.timelineDock.setAllowedAreas(Qt.DockWidgetArea.BottomDockWidgetArea)
        self.addDockWidget(Qt.DockWidgetArea.BottomDockWidgetArea, self.timelineDock)

    def setupBatchControls(self):
        self.batchControlTab = QWidget()
        layout = QVBoxLayout()
        self.batchControlTab.setLayout(layout)
        self.jobQueueList = QListWidget()
        self.jobQueueList.itemDoubleClicked.connect(self.onJobDoubleClicked)

        # Buttons for batch control
        loadFilesButton = QPushButton("Load Batch Files")
        startButton = QPushButton("Start Batch")
        cancelButton = QPushButton("Cancel Batch")

        # Connect buttons to their respective slots (functions)
        startButton.clicked.connect(self.startBatchProcess)
        cancelButton.clicked.connect(self.stopBatchProcess)
        loadFilesButton.clicked.connect(self.loadBatchFiles)
        layout.addWidget(loadFilesButton)
        layout.addWidget(startButton)
        layout.addWidget(cancelButton)
        layout.addWidget(self.jobQueueList)
        # Add the batch control tab to the main tab widget
        self.tabWidget.addTab(self.batchControlTab, "Batch Control")

    def setupVideoPlayer(self):
        self.player = QMediaPlayer()  # Create a media player object
        self.videoSubWindow = self.mdiArea.addSubWindow(QWidget())
        self.videoSubWindow.setWindowTitle("Video Player")
        # Setting up the video player within its subwindow
        self.videoWidget = QVideoWidget()
        self.audioOutput = QAudioOutput()  # Create an audio output
        self.player.setAudioOutput(self.audioOutput)  # Set audio output for the player
        self.player.setVideoOutput(self.videoWidget)  # Set video output

        # Adding playback controls
        self.playButton = QPushButton("Play")
        self.pauseButton = QPushButton("Pause")
        self.stopButton = QPushButton("Stop")
        self.volumeSlider = QSlider(Qt.Orientation.Horizontal)
        self.volumeSlider.setMinimum(0)
        self.volumeSlider.setMaximum(100)
        self.volumeSlider.setValue(50)  # Default volume level at 50%
        self.volumeSlider.setTickInterval(10)  # Optional: makes it easier to slide in intervals
        self.audioOutput.setVolume(0.5)  # Set the initial volume to 50%

        # Connect control buttons and slider
        self.playButton.clicked.connect(self.player.play)
        self.pauseButton.clicked.connect(self.player.pause)
        self.stopButton.clicked.connect(self.player.stop)
        self.volumeSlider.valueChanged.connect(lambda value: self.audioOutput.setVolume(value / 100))
        self.videoSlider = QSlider(Qt.Orientation.Horizontal)
        self.videoSlider.sliderMoved.connect(self.setPosition)
        self.player.positionChanged.connect(self.updatePosition)
        self.player.durationChanged.connect(self.updateDuration)
        # Layout for the video player controls
        controlsLayout = QHBoxLayout()
        controlsLayout.addWidget(self.playButton)
        controlsLayout.addWidget(self.pauseButton)
        controlsLayout.addWidget(self.stopButton)
        controlsLayout.addWidget(QLabel("Volume:"))
        controlsLayout.addWidget(self.volumeSlider)

        # Main layout for the video subwindow
        mainLayout = QVBoxLayout()
        mainLayout.addWidget(self.videoWidget)
        mainLayout.addWidget(self.videoSlider)

        mainLayout.addLayout(controlsLayout)

        self.videoSubWindow.widget().setLayout(mainLayout)
        # self.videoSlider.valueChanged.connect(self.setResumeFrom)
        # self.player.mediaStatusChanged.connect(self.onMediaStatusChanged)
    def create_console_widget(self):
        # Create a text widget for stdout and stderr
        self.text_widget = NodesConsole()
        # Set up the StreamRedirect objects
        self.stdout_redirect = StreamRedirect()
        self.stderr_redirect = StreamRedirect()
        self.stdout_redirect.text_written.connect(self.text_widget.write)
        self.stderr_redirect.text_written.connect(self.text_widget.write)
        sys.stdout = self.stdout_redirect
        sys.stderr = self.stderr_redirect

        self.console = QDockWidget()
        self.console.setObjectName('console_widget')
        self.console.setWindowTitle("Console")
        self.console.setAllowedAreas(Qt.DockWidgetArea.AllDockWidgetAreas)
        widget = QtWidgets.QWidget()
        layout = QtWidgets.QHBoxLayout(widget)
        layout.setContentsMargins(5,5,5,5)
        layout.addWidget(self.text_widget)
        self.console.setWidget(widget)
        #layout.addWidget(self.text_widget2)
        self.addDockWidget(Qt.DockWidgetArea.LeftDockWidgetArea, self.console)
    def tileMdiSubWindows(self):
        """Resize and evenly distribute all subwindows in the MDI area."""
        # Optionally, set a uniform size for all subwindows
        subwindows = self.mdiArea.subWindowList()
        if not subwindows:
            return

        # Calculate the optimal size for subwindows based on the number of windows
        areaSize = self.mdiArea.size()
        numWindows = len(subwindows)
        width = int(areaSize.width() / numWindows ** 0.5)
        height = int(areaSize.height() / numWindows ** 0.5)

        # Resize each subwindow (this step is optional)
        for window in subwindows:
            window.resize(width, height)

        # Tile the subwindows
        self.mdiArea.tileSubWindows()
    def closeEvent(self, event):
        self.saveWindowState()
        self.savePresetToFile('default.txt')
        super().closeEvent(event)

    def saveWindowState(self, file=None):
        if not file:
            file = self.state_file
        with open(file, 'w') as f:
            geometry_base64 = self.saveGeometry().toBase64().data().decode('utf-8')
            state_base64 = self.saveState().toBase64().data().decode('utf-8')
            f.write(geometry_base64 + '\n')
            f.write(state_base64 + '\n')

            for dock in self.findChildren(AutoReattachDockWidget):
                dock_state = {
                    'name': dock.objectName(),
                    'should_detach':dock.should_detach,
                    'floating': dock.isFloating(),
                    'geometry': dock.saveGeometry().toBase64().data().decode('utf-8'),
                    'visible': dock.isVisible(),
                    'is_detached': dock.isFloating(),  # or any other logic you determine
                    'dock_area': str(self.dockWidgetArea(dock)).split('.')[1]
                }

                json.dump(dock_state, f)
                f.write('\n')
            for textbox in self.findChildren(CustomTextBox):
                textbox_state = {
                    'name': textbox.objectName(),
                    'scale': textbox.scale
                }
                json.dump(textbox_state, f)
                f.write('\n')
            # Saving additional states for LiveControlDockWidget
            live_dock = self.liveControlDock
            if live_dock:
                joystick_mappings = live_dock.joystick_axis_mapping
                slider_values = {axis: slider.value() for axis, slider in live_dock.sliders.items()}
                joystick_inversions = live_dock.invert_joystick

                live_dock_state = {
                    'joystick_mappings': joystick_mappings,
                    'slider_values': slider_values,
                    'joystick_inversions': joystick_inversions
                }
                json.dump(live_dock_state, f)
                f.write('\n')

    def loadWindowState(self, file=None):
        if not file:
            file = self.state_file
        try:
            with open(file, 'r') as f:
                self.restoreGeometry(bytes(f.readline().strip(), 'utf-8'))
                self.restoreState(bytes(f.readline().strip(), 'utf-8'))
                while True:
                    line = f.readline().strip()
                    if not line:
                        break
                    dock_state = json.loads(line)

                    if 'joystick_mappings' in dock_state:  # Check if it's the joystick state
                        live_dock = self.liveControlDock
                        if live_dock:
                            live_dock.joystick_axis_mapping = dock_state['joystick_mappings']

                            for key, widget in live_dock.dropdowns.items():
                                widget.setCurrentIndex(widget.findText(f"Axis {dock_state['joystick_mappings'].get(key, '99')}"))

                            for axis, value in dock_state['slider_values'].items():
                                live_dock.sliders[axis].setValue(value)
                            for axis, inverted in dock_state['joystick_inversions'].items():
                                live_dock.invert_joystick[axis] = inverted

                            for key, widget in live_dock.checkboxes.items():
                                widget.setChecked(dock_state['joystick_inversions'].get(key, False))

                    elif 'scale' in dock_state:  # This identifies a CustomTextBox
                        textbox = self.findChild(CustomTextBox, dock_state['name'])
                        if textbox:
                            textbox.scale = dock_state['scale']
                    else:
                        for button in self.tabWidget.buttons:
                            if button.property('title') == dock_state['name']:
                                button.click()

                        dock = self.findChild(AutoReattachDockWidget, dock_state['name'])
                        if dock:
                            area_map = {
                                "TopDockWidgetArea": Qt.DockWidgetArea.TopDockWidgetArea,
                                "BottomDockWidgetArea": Qt.DockWidgetArea.BottomDockWidgetArea,
                                "LeftDockWidgetArea": Qt.DockWidgetArea.LeftDockWidgetArea,
                                "RightDockWidgetArea": Qt.DockWidgetArea.RightDockWidgetArea,
                                "NoDockWidgetArea": Qt.DockWidgetArea.NoDockWidgetArea
                            }
                            dock.restoreGeometry(bytes(dock_state['geometry'], 'utf-8'))
                            self.addDockWidget(area_map[dock_state['dock_area']], dock)
                            dock.setFloating(False)
                # # Second pass: restore tabbing relationships
                # for dock_info in dock_state:
                #     dock = self.findChild(QDockWidget, dock_info['name'])
                #     if dock and dock_info['tabified_with']:
                #         for tab_name in dock_info['tabified_with']:
                #             tab_dock = self.findChild(QDockWidget, tab_name)
                #             if tab_dock:
                #                 self.tabifyDockWidget(dock, tab_dock)
        except FileNotFoundError:
            logger.info("No saved state to load.")
        except Exception as e:
            logger.info(f"Failed to load state: {e}")

    def initAnimEngine(self):
        self.engine = AnimationEngine()

        self.axis_bindings = {
            'translation_x': ('A', 'D'),  # Increase, Decrease
            'translation_y': ('S', 'W'),
            'translation_z': ('F', 'R'),
            'rotation_3d_x': ('I', 'K'),
            'rotation_3d_y': ('J', 'L'),
            'rotation_3d_z': ('U', 'O')
        }
        self.key_to_axis = {key: axis for axis, keys in self.axis_bindings.items() for key in keys}
        self.keys_pressed = {key: False for axis in self.axis_bindings for key in self.axis_bindings[axis]}
        self.listen_to_controls = False
        self.timer = QTimer()
        self.timer.timeout.connect(self.update_animation)
        self.timer.start(50)  # Update interval in milliseconds
        self.liveControlDock = LiveControlDockWidget(self, engine=self.engine)
        self.addDockWidget(Qt.DockWidgetArea.RightDockWidgetArea, self.liveControlDock)
        self.controlToggleButton.triggered.connect(self.liveControlDock.toggle_visibility)

    def newProject(self):
        self.project = {
            'params': {},  # Global parameters if any
            'frames': {}  # Dictionary to store parameters per frame
        }

    def loadProject(self):
        # Load project settings and parameters from a file
        fname = QFileDialog.getOpenFileName(self, 'Open Project File', self.projects_folder, 'Deforum Project Files (*.dproj)')
        if fname[0]:
            with open(fname[0], 'r') as file:
                self.project = json.load(file)  # Load the entire project dictionary
                if 'frames' in self.project and self.project['frames']:
                    # Assuming frames are stored with an index key that starts at 0
                    self.params = self.project['frames'].get('1', self.params)
                    self.updateUIFromParams()  # Update UI elements with loaded params

    def saveProject(self):
        # Save current settings and entire project data to a file
        fname = QFileDialog.getSaveFileName(self, 'Save Project File', self.projects_folder, 'Deforum Project Files (*.dproj)')
        if fname[0]:
            if not fname[0].endswith('.dproj'):
                fname = fname[0] + '.dproj'  # Ensure the file has the correct extension
            with open(fname, 'w') as file:
                json.dump(self.project, file, indent=4)  # Save the entire project dictionary
    def saveCurrentProjectAsSettingsFile(self):
        if self.project and 'frames' in self.project:
            # Step 2: Use Frame 1 as a base configuration
            base_params = self.project['frames']['1'].copy()
            max_frame_index = max(map(int, self.project['frames'].keys()))
            # Initialize parameter consolidation
            consolidated_params = {}
            for param in base_params:
                if isinstance(base_params[param], str) and ':' in base_params[param]:
                    consolidated_params[param] = {}

            # Step 3: Collect and consolidate parameter values from all frames
            for frame_index in range(1, max_frame_index + 1):
                frame_key = str(frame_index)
                if frame_key in self.project['frames']:
                    for param in consolidated_params:
                        value = self.project['frames'][frame_key].get(param, "")
                        if value and ':' in value:  # Check if value fits the pattern requiring consolidation
                            # Extract value and append to the schedule
                            try:
                                schedule_part = value.split(':')[-1].strip()
                                consolidated_params[param][frame_index - 1] = schedule_part
                            except IndexError:
                                continue

            # Integrate consolidated parameters into base_params
            for param, schedule in consolidated_params.items():
                if schedule:
                    schedule_str = ", ".join(f"{k}: {v}" for k, v in schedule.items())
                    base_params[param] = schedule_str

            # Step 4: Save the consolidated settings to a .txt file
            file_path = os.path.join(self.params["resume_path"], "settings.txt")
            with open(file_path, 'w') as file:
                json.dump(base_params, file, indent=4)

    def convertProjectToSingleSettingsFile(self):
        # Step 1: Load a .dproj project file
        fname = QFileDialog.getOpenFileName(self, 'Open Project File', '', 'Deforum Project Files (*.dproj)')
        if not fname[0]:
            return
        with open(fname[0], 'r') as file:
            self.project = json.load(file)

        if 'frames' not in self.project or not self.project['frames']:
            QMessageBox.warning(self, "Error", "No frame data found in the project.")
            return

        # Step 2: Use Frame 1 as a base configuration
        base_params = self.project['frames']['1'].copy()
        max_frame_index = max(map(int, self.project['frames'].keys()))

        # Initialize parameter consolidation
        consolidated_params = {}
        for param in base_params:
            if isinstance(base_params[param], str) and ':' in base_params[param]:
                consolidated_params[param] = {}

        # Step 3: Collect and consolidate parameter values from all frames
        for frame_index in range(1, max_frame_index + 1):
            frame_key = str(frame_index)
            if frame_key in self.project['frames']:
                for param in consolidated_params:
                    value = self.project['frames'][frame_key].get(param, "")
                    if value and ':' in value:  # Check if value fits the pattern requiring consolidation
                        # Extract value and append to the schedule
                        try:
                            schedule_part = value.split(':')[-1].strip()
                            consolidated_params[param][frame_index - 1] = schedule_part
                        except IndexError:
                            continue

        # Integrate consolidated parameters into base_params
        for param, schedule in consolidated_params.items():
            if schedule:
                schedule_str = ", ".join(f"{k}: {v}" for k, v in schedule.items())
                base_params[param] = schedule_str

        # Step 4: Save the consolidated settings to a .txt file
        fname = QFileDialog.getSaveFileName(self, 'Save Consolidated Settings File', '', 'Text Files (*.txt)')
        if fname[0]:
            with open(fname[0], 'w') as file:
                json.dump(base_params, file, indent=4)

    def onJobDoubleClicked(self, item):
        widget = self.jobQueueList.itemWidget(item)
        if widget:
            # Create a JobDetailPopup and add it to the MDI area
            popup = JobDetailPopup(widget.job_data)
            subWindow = self.mdiArea.addSubWindow(popup)  # Add popup to MDI area
            popup.setWindowTitle("Job Details - " + widget.job_name)
            subWindow.show()


    def loadBatchFiles(self):
        file_dialog = QFileDialog(self)
        file_dialog.setFileMode(QFileDialog.FileMode.ExistingFiles)
        file_dialog.setNameFilter("Text Files (*.txt)")
        if file_dialog.exec():
            selected_files = file_dialog.selectedFiles()
            for file_path in selected_files:
                self.createJobFromConfig(file_path)
    def createJobFromConfig(self, file_path):
        try:
            with open(file_path, 'r') as file:
                job_data = json.load(file)
                batch_name = os.path.basename(file_path)
                timestamp = datetime.datetime.now().strftime("%Y-%m-%d %H:%M:%S")
                job_name = f"{batch_name} {timestamp}"
                self.addCurrentParamsAsJob(job_name, job_data)
        except json.JSONDecodeError as e:
            logger.info(f"Error loading {file_path}: {e}")
            QMessageBox.warning(self, "Loading Error", f"Failed to load {file_path}: {e}")

    def addCurrentParamsAsJob(self, job_name=None, job_params=None):
        if not job_name:
            job_name = f"{self.params.get('batch_name')}_{datetime.datetime.now().strftime('%Y-%m-%d %H:%M:%S')}"
            job_params = self.params

        item = QListWidgetItem(self.jobQueueList)
        widget = JobQueueItem(job_name, job_params)
        item.setSizeHint(widget.sizeHint())
        self.jobQueueList.addItem(item)
        self.jobQueueList.setItemWidget(item, widget)
        self.job_queue.append(widget)  # Append job widget to the queue

    def loadPresetsDropdown(self, restore=None):
        if not os.path.exists(self.presets_folder):
            os.makedirs(self.presets_folder)

        def list_files(folder):
            items = []
            for entry in os.listdir(folder):
                full_path = os.path.join(folder, entry)
                if os.path.isdir(full_path):
                    sub_items = list_files(full_path)
                    items.append((entry, sub_items))
                elif entry.endswith('.txt'):
                    items.append(entry)
            return items

        preset_items = list_files(self.presets_folder)

        self.presetsDropdown.clear()

        def add_items(menu, items, path=''):
            for item in items:
                if isinstance(item, tuple):
                    sub_menu = QMenu(item[0], menu)
                    menu.addMenu(sub_menu)
                    add_items(sub_menu, item[1], os.path.join(path, item[0]))
                else:
                    full_item_path = os.path.join(path, item)
                    action = QAction(item, menu)
                    action.triggered.connect(
                        lambda _, p=os.path.join(self.presets_folder, full_item_path): self.loadPreset(p))
                    menu.addAction(action)

        add_items(self.presetsDropdown, preset_items)

    def loadPreset(self, preset_path):
        try:
            with open(preset_path, 'r') as file:
                config = json.load(file)
                for key, value in config.items():
                    if key in self.params:
                        self.params[key] = value
            self.updateUIFromParams()
        except:
            pass

    def savePreset(self):
        preset_name, _ = QFileDialog.getSaveFileName(self, 'Save Preset', self.presets_folder, 'Text Files (*.txt)')
        self.savePresetToFile(preset_name)
    def savePresetToFile(self, preset_name=None):
        if preset_name:
            preset_name = os.path.splitext(os.path.basename(preset_name))[0] + '.txt'
            preset_path = os.path.join(self.presets_folder, preset_name)
            with open(preset_path, 'w') as file:
                json.dump(self.params, file, indent=4)
            self.loadPresetsDropdown()  # Reload presets dropdown without restoring as it uses QMenu


    def setResumeFrom(self, position):
        # Assuming the frame rate is stored in self.frameRate
        frame_rate = self.params.get('fps', 24)  # you'll need to set this appropriately
        frame_number = int((position / 1000) * frame_rate)
        self.params["resume_from"] = frame_number + 1
        # Update the widget directly if necessary
        # if 'resume_from' in self.widgets:
        #     self.widgets['resume_from'].valueChanged.disconnect()
        #     self.widgets['resume_from'].setValue(frame_number)
        #     self.widgets['resume_from'].valueChanged.connect(lambda val, k='resume_from': self.updateParam(k, val))


    def setPosition(self, position):
        if self.player.playbackState() == QMediaPlayer.PlaybackState.PausedState:
            self.player.setPosition(position)

    def updatePosition(self, position):
        self.videoSlider.setValue(position)

    def updateDuration(self, duration):
        if duration > 0:
            self.videoSlider.setMaximum(duration)
            # Optionally, you might want to adjust the ticks interval based on the video duration
            self.videoSlider.setTickInterval(duration // 100)  # For example, 100 ticks across the slider

    @Slot(dict)
    def cleanupThread(self):
        pass
        # if self.thread is not None:
        #     self.thread.wait()  # Ensure the thread has finished
        #     self.thread.deleteLater()  # Properly dispose of the thread object
        #     self.thread = None  # Remove the reference, allowing garbage collection

    @Slot(dict)
    def playVideo(self, data):
        self.current_data = data

        # Ensure the player stops properly before setting a new source
        if self.player.playbackState() != QMediaPlayer.PlaybackState.StoppedState:
            self.player.mediaStatusChanged.connect(self.on_media_status_changed)
            self.player.stop()
            self.seekToEnd()
            self.player.play()
        else:
            self.loadNewVideo(data)

    def loadNewVideo(self, data):
        if 'video_path' in data:
            # Reinitialize the audio output if it exists
            if hasattr(self, 'audioOutput'):
                self.audioOutput.deleteLater()  # Properly dispose of the old output
                self.audioOutput = QAudioOutput()
                self.player.setAudioOutput(self.audioOutput)  # Set the new audio output

            self.player.setSource(QUrl.fromLocalFile(data['video_path']))
            self.player.play()

        if 'timestring' in data:
            self.updateWidgetValue('resume_timestring', data['timestring'])
            self.updateWidgetValue('resume_path', data['resume_path'])
            self.updateWidgetValue('resume_from', data['resume_from'])
            # Optionally save settings, commented out for now

    def on_media_status_changed(self, status):
        if status == QMediaPlayer.MediaStatus.EndOfMedia:
            self.player.mediaStatusChanged.disconnect(self.on_media_status_changed)
            self.loadNewVideo(self.current_data)  # Ensure `current_data` is stored as part of the call

    def seekToEnd(self):
        # Ensure the player has loaded the media
        if self.player.mediaStatus() == QMediaPlayer.MediaStatus.LoadedMedia:
            # Seek to a point near the end of the video
            duration = self.player.duration()
            self.player.setPosition(max(0, duration - 1000))

    # QMediaPlayer.MediaStatus.NoMedia
    # QMediaPlayer.MediaStatus.EndOfMedia
    # QMediaPlayer.MediaStatus.InvalidMedia
    # QMediaPlayer.MediaStatus.LoadingMedia
    # QMediaPlayer.MediaStatus.LoadedMedia
    # QMediaPlayer.MediaStatus.BufferedMedia
    # QMediaPlayer.MediaStatus.BufferedMedia
    # QMediaPlayer.MediaStatus.StalledMedia

    # @Slot(dict)
    # def playVideo(self, data):
    #     # Ensure the player stops properly before setting a new source
    #     if self.player.playbackState() != QMediaPlayer.PlaybackState.StoppedState:
    #         self.player.stop()
    #         self.player.waitForStopped(-1)  # Wait for the player to stop if necessary
    #     self.player.setSource(QUrl())
    #
    #     if 'video_path' in data:
    #         # Reinitialize the audio output if it exists
    #         # if hasattr(self, 'audioOutput'):
    #         #     self.audioOutput.deleteLater()  # Properly dispose of the old output
    #         #     self.audioOutput = QAudioOutput()
    #         #     self.player.setAudioOutput(self.audioOutput)  # Set the new audio output
    #         self.player.setSource(QUrl.fromLocalFile(data['video_path']))
    #         self.player.play()
    #     if 'timestring' in data:
    #         self.updateWidgetValue('resume_timestring', data['timestring'])
    #         self.updateWidgetValue('resume_path', data['resume_path'])
    #         self.updateWidgetValue('resume_from', data['resume_from'])
    #         # self.saveCurrentProjectAsSettingsFile()

    # def onMediaStatusChanged(self, status):
    #     pass
    #     # try:
    #     #     if status == QMediaPlayer.MediaStatus.LoadedMedia:
    #     #         self.player.play()
    #     #     elif status in (QMediaPlayer.MediaStatus.NoMedia, QMediaPlayer.MediaStatus.InvalidMedia):
    #     #         print("Failed to load video")
    #     # except Exception as e:
    #     #     print(f"Error in media status change: {e}")
    def startBackendProcess(self):
        #params = {key: widget.value() for key, widget in self.params.items() if hasattr(widget, 'value')}
        # if not self.thread:
        self.statusLabel.setText("Rendering...")

        if self.params['resume_from_timestring']:
            self.params['max_frames'] += 1
            self.updateUIFromParams()

        self.thread = BackendThread(self.params)
        self.thread.imageGenerated.connect(self.updateImage)
        self.thread.finished.connect(self.playVideo)
        self.thread.finished.connect(self.cleanupThread)
        # self.thread.generateViz.connect(self.handleFinishedVizGen)
        self.thread.start()
    def stopBackendProcess(self):
        self.statusLabel.setText("Stopped")
        try:
            from deforum.shared_storage import models
            models["deforum_pipe"].gen.max_frames = len(models["deforum_pipe"].images)
        except:
            pass


    def startBatchProcess(self):
        self.statusLabel.setText("Batch Rendering...")

        if not self.current_job and self.job_queue:
            self.runNextJob()

    def runNextJob(self):
        if self.job_queue:

            self.current_job = self.job_queue.pop(0)
            try:
                self.current_job.markRunning()  # Mark the job as running
                # self.params.update(self.current_job.job_data)
                # self.updateUIFromParams()
                self.thread = BackendThread(self.current_job.job_data)
                self.thread.finished.connect(self.onJobFinished)
                self.thread.imageGenerated.connect(self.updateImage)
                # self.thread.finished.connect(self.playVideo)
                self.thread.start()
                self.statusLabel.setText(f"Batch Rendering. Job: {self.current_job.job_data['batch_name']} {len(self.job_queue)} Items left")

            except:
                self.current_job = None
                self.startBatchProcess()

    @Slot(dict)
    def onJobFinished(self, result):
        #print(f"Job completed with result: {result}")
        if self.current_job:
            self.current_job.markComplete()  # Mark the job as complete
            self.current_job = None  # Reset current job
            self.runNextJob()  # Run next job in the queue
        else:
            self.jobQueueList.clear()
            self.statusLabel.setText(
                f"Batch Render Complete")

    def stopBatchProcess(self):
        if self.current_job:
            # Logic to stop the current thread if it's running
            try:
                from deforum.shared_storage import models
                if 'deforum_pipe' in models:
                    models["deforum_pipe"].gen.max_frames = len(models["deforum_pipe"].images)
            except Exception as e:
                logger.info(repr(e))
        else:
            self.jobQueueList.clear()
        self.current_job = None
        self.statusLabel.setText(
            f"Batch Render Stopped")

    @Slot(dict)
    def updateImage(self, data):
        # Update the image on the label
        # Update progress bar if max_frames is defined
        if 'max_frames' in self.params and 'frame_idx' in data:
            max_frames = self.params['max_frames']
            frame_idx = data['frame_idx']
            if max_frames > 0:
                progress = (frame_idx + 1) / max_frames * 100
                self.progressBar.setValue(int(progress))
                max_frames = self.params['max_frames'] if not (self.params['resume_from_frame'] or self.params['resume_from_timestring']) else self.params['max_frames'] - self.params['resume_from']
                frame_idx = data['frame_idx'] if not (self.params['resume_from_frame'] or self.params['resume_from_timestring']) else data['frame_idx'] - self.params['resume_from']
                self.statusLabel.setText(
                    f"Rendering frame {frame_idx} of {max_frames}")

        if 'image' in data:
            img = copy.deepcopy(data['image'])
            qpixmap = npArrayToQPixmap(np.array(img).astype(np.uint8))  # Convert to QPixmap
            self.previewLabel.setPixmap(qpixmap)
            self.previewLabel.setScaledContents(True)
            if self.project is not None:
                self.project['frames'][str(data['frame_idx'])] = copy.deepcopy(self.params)
                # If there are subsequent frame parameters saved, load them
                if self.project_replay:
                    if data['frame_idx'] + 1 in self.project['frames']:
                        self.params = copy.deepcopy(self.project['frames'][str(data['frame_idx'] + 1)])
                        self.updateUIFromParams()  # Reflect parameter updates in UI

    def updateParam(self, key, value):
        super().updateParam(key, value)
        try:
            from deforum.shared_storage import models
            # Load the deforum pipeline if not already loaded
            if "deforum_pipe" in models:
                prom = self.params.get('prompts', 'cat sushi')
                key = self.params.get('keyframes', '0')
                if prom == "":
                    prom = "Abstract art"
                if key == "":
                    key = "0"

                if not isinstance(prom, dict):
                    new_prom = list(prom.split("\n"))
                    new_key = list(key.split("\n"))
                    self.params["animation_prompts"] = dict(zip(new_key, new_prom))
                else:
                    self.params["animation_prompts"] = prom
                p = copy.deepcopy(self.params)
                _ = p.pop('max_frames')
                models["deforum_pipe"].live_update_from_kwargs(**p)
        except:
            pass

    def generateVizData(self):
        directory_path = os.path.join(config.root_path, 'temp_viz_images')
        for filename in os.listdir(directory_path):
            file_path = os.path.join(directory_path, filename)
            try:
                if os.path.isfile(file_path) or os.path.islink(file_path):
                    os.unlink(file_path)  # Remove the file or link
                elif os.path.isdir(file_path):
                    shutil.rmtree(file_path)  # Remove the directory recursively
            except Exception as e:
                logger.info('Failed to delete %s. Reason: %s' % (file_path, e))
        self.generateViz({'output_path':directory_path})


    def generateViz(self, data):
        if self.params['generate_viz']:
<<<<<<< HEAD
            if self.params['audio_path'] != "":
=======
            if self.params['audio_path']:
>>>>>>> 2407aab0
                milk = os.path.join(config.root_path, 'milks', self.params["milk_path"])
                # print(milk)
                self.vizGenThread = VisualGeneratorThread(self.params['audio_path'], data['output_path'], milk, self.params['fps'], self.params['width'], self.params['height'])
                self.vizGenThread.preset_path = milk
                self.vizGenThread.finished.connect(self.playVideo)
                self.vizGenThread.start()
    def cleanupVizThread(self):
        if hasattr(self, 'vizGenThread'):
            # self.vizGenThread.finished.disconnect(self.playVideo)
            self.vizGenThread.terminate()  # Ensure the thread has finished
            self.vizGenThread.deleteLater()  # Properly dispose of the thread object


    def update_animation(self):
        if self.listen_to_controls:
            if self.liveControlDock.joystick_enabled:
                self.liveControlDock.update_parameters_from_joystick()
            else:
                for axis, (decrease_key, increase_key) in self.axis_bindings.items():
                    if self.keys_pressed[increase_key]:
                        self.engine.update_parameter(axis, 'increase')
                    elif self.keys_pressed[decrease_key]:
                        self.engine.update_parameter(axis, 'decrease')
                    else:
                        # Gradually return to 0 if no key is pressed
                        current_value = self.engine.get_parameter(axis)
                        if current_value != 0:
                            direction = 'decrease' if current_value > 0 else 'increase'
                            self.engine.update_parameter(axis, direction)
                # print(f"{axis}: {self.engine.get_parameter(axis)}")
            update_params = {}
            for key, value in self.engine.parameters.items():
                update_params[key] = str(f"0: ({value})")
            from deforum.shared_storage import models
            try:
                self.fi = FrameInterpolator(models['deforum_pipe'].gen.max_frames, 1)
                models['deforum_pipe'].gen.keys.translation_x_series = self.fi.get_inbetweens(
                    self.fi.parse_key_frames(update_params['translation_x']))
                models['deforum_pipe'].gen.keys.translation_y_series = self.fi.get_inbetweens(
                    self.fi.parse_key_frames(update_params['translation_y']))
                models['deforum_pipe'].gen.keys.translation_z_series = self.fi.get_inbetweens(
                    self.fi.parse_key_frames(update_params['translation_z']))
                models['deforum_pipe'].gen.keys.rotation_3d_x_series = self.fi.get_inbetweens(
                    self.fi.parse_key_frames(update_params['rotation_3d_x']))
                models['deforum_pipe'].gen.keys.rotation_3d_y_series = self.fi.get_inbetweens(
                    self.fi.parse_key_frames(update_params['rotation_3d_y']))
                models['deforum_pipe'].gen.keys.rotation_3d_z_series = self.fi.get_inbetweens(
                    self.fi.parse_key_frames(update_params['rotation_3d_z']))
            except:
                pass
            if self.liveControlDock.isVisible():
                for axis, label in self.liveControlDock.status_labels.items():
                    label.setText(f"{axis}: {self.engine.get_parameter(axis):.2f}")
                    self.liveControlDock.update_status(axis, self.engine.get_parameter(axis))

                    # models['deforum_pipe'].live_update_from_kwargs(**update_params)

    def keyPressEvent(self, event: QKeyEvent):
        if self.listen_to_controls and not self.liveControlDock.joystick_enabled:
            key = event.text().upper()
            if key in self.keys_pressed:
                self.keys_pressed[key] = True
                axis = self.key_to_axis.get(key)
                if axis:
                    self.engine.set_key_held_down(axis, True)
                event.accept()  # Mark the event as handled
            else:
                super().keyPressEvent(event)  # Pass unhandled key events to the base class

    def keyReleaseEvent(self, event: QKeyEvent):
        if self.listen_to_controls and not self.liveControlDock.joystick_enabled:
            key = event.text().upper()
            if key in self.keys_pressed:
                self.keys_pressed[key] = False
                axis = self.key_to_axis.get(key)
                if axis:
                    self.engine.set_key_held_down(axis, False)
                event.accept()  # Mark the event as handled
            else:
                super().keyReleaseEvent(event)  # Pass unhandled key events to the base class<|MERGE_RESOLUTION|>--- conflicted
+++ resolved
@@ -1424,11 +1424,8 @@
 
     def generateViz(self, data):
         if self.params['generate_viz']:
-<<<<<<< HEAD
+
             if self.params['audio_path'] != "":
-=======
-            if self.params['audio_path']:
->>>>>>> 2407aab0
                 milk = os.path.join(config.root_path, 'milks', self.params["milk_path"])
                 # print(milk)
                 self.vizGenThread = VisualGeneratorThread(self.params['audio_path'], data['output_path'], milk, self.params['fps'], self.params['width'], self.params['height'])
