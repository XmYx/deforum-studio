--- conflicted
+++ resolved
@@ -449,12 +449,7 @@
     def saveCurrentProjectAsSettingsFile(self):
         if self.project and 'frames' in self.project:
             # Step 2: Use Frame 1 as a base configuration
-<<<<<<< HEAD
-=======
-
-            print(self.project['frames'])
-
->>>>>>> 8b3ff8a0
+
             base_params = self.project['frames']['1'].copy()
             max_frame_index = max(map(int, self.project['frames'].keys()))
             # Initialize parameter consolidation
