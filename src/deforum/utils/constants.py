import os
import platform
from dataclasses import dataclass
from decouple import config

<<<<<<< HEAD
=======
# Retrieve the home directory using the HOME environment variable
home_dir = os.path.expanduser('~')

root_path_string = f"{home_dir}/deforum"
if not os.path.exists(root_path_string):
    os.makedirs(root_path_string, exist_ok=True)
# Define the path for the 'deforum' directory within the home directory
root_path = os.path.join(home_dir, 'deforum')

utils_dir = os.path.dirname(os.path.abspath(__file__))
deforum_dir = os.path.dirname(utils_dir)
src_dir = os.path.dirname(deforum_dir)

>>>>>>> 4393e450
def get_os():
    return {"Windows": "Windows", "Linux": "Linux", "Darwin": "Mac"}.get(platform.system(), "Unknown")

# Typesafe config data loaded from .env or .ini
@dataclass
class LogConfig:
    log_level: str
    log_to_file: bool
    log_file: str
    log_max_bytes: int
    log_backup_count: int

@dataclass
class AppConfig(LogConfig):
    root_path: str
    src_path: str
    comfy_path: str
    settings_path: str
    model_dir: str
    other_model_dir: str
    output_dir: str
    comfy_update: bool
    allow_blocking_input_frame_lists: bool
    projectm_docker_image: str

    @staticmethod
    def load():
        # The path under which all Deforum non-code assets will be stored (logs, outputs, models etc...)
        # defaults to <HOME>/deforum. Other paths configured below depend on this value unless overriden.
        default_root_path = os.path.join(os.getenv('HOME'), 'deforum')
        root_path = config('ROOT_PATH', default_root_path)
        os.makedirs(root_path, exist_ok=True)
        
        # Determine the top-level location of this codebase. By default, ComfyUI is expected to be checked out within this directory.
        # TODO: would be more logical to expect ComfyUI to be checked out in the same directory as Deforum rather than within the deforum directory.
        utils_dir = os.path.dirname(os.path.abspath(__file__))
        deforum_dir = os.path.dirname(utils_dir)
        default_src_path = os.path.dirname(deforum_dir)
        src_path = config('SRC_PATH', default_src_path)

        return AppConfig(
            root_path = root_path,
            src_path = src_path,
            comfy_path = config('COMFY_PATH', default=os.path.join(src_path, "ComfyUI")),
            settings_path = config('SETTINGS_PATH', default=os.path.join(root_path, "settings")),
            model_dir = config('MODEL_PATH', default=os.path.join(root_path, "models")),
            other_model_dir = config('OTHER_MODEL_PATH', default=os.path.join(root_path, "models/other")),
            output_dir = config('OUTPUT_PATH', default=os.path.join(root_path, "output/deforum")),
            comfy_update = config('COMFY_UPDATE', default=False, cast=bool),
            allow_blocking_input_frame_lists = config('ALLOW_BLOCKING_INPUT_FRAME_LISTS', default=False, cast=bool),
            projectm_docker_image = config('PROJECTM_DOCKER_IMAGE', default="rewbs/projectm-cli:0.0.4"),
            log_level = config('DEFORUM_LOG_LEVEL', default='DEBUG'),
            log_to_file = config('DEFORUM_LOG_TO_FILE', default=False, cast=bool),
            log_file = config('DEFORUM_LOG_FILE',  default=os.path.join(root_path,'logs/app.log')),
            log_max_bytes =  config('DEFORUM_LOG_FILE', cast=int, default=10485760),
            log_backup_count = config('DEFORUM_LOG_BACKUP_COUNT', cast=int, default=10485760)
        )

# Make available for import 
config = AppConfig.load()<|MERGE_RESOLUTION|>--- conflicted
+++ resolved
@@ -3,22 +3,6 @@
 from dataclasses import dataclass
 from decouple import config
 
-<<<<<<< HEAD
-=======
-# Retrieve the home directory using the HOME environment variable
-home_dir = os.path.expanduser('~')
-
-root_path_string = f"{home_dir}/deforum"
-if not os.path.exists(root_path_string):
-    os.makedirs(root_path_string, exist_ok=True)
-# Define the path for the 'deforum' directory within the home directory
-root_path = os.path.join(home_dir, 'deforum')
-
-utils_dir = os.path.dirname(os.path.abspath(__file__))
-deforum_dir = os.path.dirname(utils_dir)
-src_dir = os.path.dirname(deforum_dir)
-
->>>>>>> 4393e450
 def get_os():
     return {"Windows": "Windows", "Linux": "Linux", "Darwin": "Mac"}.get(platform.system(), "Unknown")
 
@@ -48,7 +32,7 @@
     def load():
         # The path under which all Deforum non-code assets will be stored (logs, outputs, models etc...)
         # defaults to <HOME>/deforum. Other paths configured below depend on this value unless overriden.
-        default_root_path = os.path.join(os.getenv('HOME'), 'deforum')
+        default_root_path = os.path.join(os.path.expanduser('~'), 'deforum')
         root_path = config('ROOT_PATH', default_root_path)
         os.makedirs(root_path, exist_ok=True)
         
@@ -65,14 +49,14 @@
             comfy_path = config('COMFY_PATH', default=os.path.join(src_path, "ComfyUI")),
             settings_path = config('SETTINGS_PATH', default=os.path.join(root_path, "settings")),
             model_dir = config('MODEL_PATH', default=os.path.join(root_path, "models")),
-            other_model_dir = config('OTHER_MODEL_PATH', default=os.path.join(root_path, "models/other")),
-            output_dir = config('OUTPUT_PATH', default=os.path.join(root_path, "output/deforum")),
+            other_model_dir = config('OTHER_MODEL_PATH', default=os.path.join(root_path, "models", "other")),
+            output_dir = config('OUTPUT_PATH', default=os.path.join(root_path, "output", "deforum")),
             comfy_update = config('COMFY_UPDATE', default=False, cast=bool),
             allow_blocking_input_frame_lists = config('ALLOW_BLOCKING_INPUT_FRAME_LISTS', default=False, cast=bool),
             projectm_docker_image = config('PROJECTM_DOCKER_IMAGE', default="rewbs/projectm-cli:0.0.4"),
             log_level = config('DEFORUM_LOG_LEVEL', default='DEBUG'),
             log_to_file = config('DEFORUM_LOG_TO_FILE', default=False, cast=bool),
-            log_file = config('DEFORUM_LOG_FILE',  default=os.path.join(root_path,'logs/app.log')),
+            log_file = config('DEFORUM_LOG_FILE',  default=os.path.join(root_path,'logs", "app.log')),
             log_max_bytes =  config('DEFORUM_LOG_FILE', cast=int, default=10485760),
             log_backup_count = config('DEFORUM_LOG_BACKUP_COUNT', cast=int, default=10485760)
         )
