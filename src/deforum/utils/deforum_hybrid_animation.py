import os
import pathlib

import PIL
import cv2
import numpy as np
from PIL import Image, ImageChops, ImageOps, ImageEnhance

from deforum.utils.blocking_file_list import BlockingFileList
from .file_utils.extract_nth_files import extract_nth_files

from ..utils.deforum_human_masking import video2humanmasks
from ..utils.image_utils import (get_resized_image_from_filename,
                                 autocontrast_grayscale,
                                 load_image_with_mask)
from ..utils.video_frame_utils import (vid2frames,
                                       get_quick_vid_info,
                                       get_frame_name)
from deforum.utils.logging_config import logger
from deforum.utils.constants import config

def delete_all_imgs_in_folder(folder_path):
    files = list(pathlib.Path(folder_path).glob('*.jpg'))
    files.extend(list(pathlib.Path(folder_path).glob('*.png')))
    for f in files: os.remove(f)


def hybrid_generation(cls):
    video_in_frame_path = os.path.join(cls.outdir, 'inputframes')
    hybrid_frame_path = os.path.join(cls.outdir, 'hybridframes')
    human_masks_path = os.path.join(cls.outdir, 'human_masks')

    # create hybridframes folder whether using init_image or inputframes
    os.makedirs(hybrid_frame_path, exist_ok=True)

    if cls.hybrid_generate_inputframes:
        # create folders for the video input frames and optional hybrid frames to live in
        os.makedirs(video_in_frame_path, exist_ok=True)

        # delete frames if overwrite = true
        if cls.overwrite_extracted_frames:
            delete_all_imgs_in_folder(hybrid_frame_path)

        # save the video frames from input video
        logger.info(f"Video to extract: {cls.video_init_path}")
        logger.info(f"Extracting video (1 every {cls.extract_nth_frame}) frames to {video_in_frame_path}...")
        video_fps = vid2frames(video_path=cls.video_init_path, video_in_frame_path=video_in_frame_path,
                               n=cls.extract_nth_frame, overwrite=cls.overwrite_extracted_frames,
                               extract_from_frame=cls.extract_from_frame,
                               extract_to_frame=cls.extract_to_frame)

    # extract alpha masks of humans from the extracted input video imgs
    if cls.hybrid_generate_human_masks != "None":
        # create a folder for the human masks imgs to live in
        logger.info(f"Checking /creating a folder for the human masks")
        os.makedirs(human_masks_path, exist_ok=True)

        # delete frames if overwrite = true
        if cls.overwrite_extracted_frames:
            delete_all_imgs_in_folder(human_masks_path)

        # in case that generate_input_frames isn't selected, we won't get the video fps rate as vid2frames isn't called, So we'll check the video fps in here instead
        if not cls.hybrid_generate_inputframes:
            _, video_fps, _ = get_quick_vid_info(cls.video_init_path)

        # calculate the correct fps of the masked video according to the original video fps and 'extract_nth_frame'
        output_fps = video_fps / cls.extract_nth_frame

        # generate the actual alpha masks from the input imgs
        logger.info(f"Extracting alpha humans masks from the input frames")
        video2humanmasks(video_in_frame_path, human_masks_path, cls.hybrid_generate_human_masks, output_fps)

    # get sorted list of inputfiles
    cls.inputfiles = sorted(pathlib.Path(video_in_frame_path).glob('*.jpg'))

    if not cls.hybrid_use_init_image:
        if config.allow_blocking_input_frame_lists:
            logger.info(f"Will wait for input frames to appear in {video_in_frame_path}")
            cls.inputfiles = BlockingFileList(video_in_frame_path, cls.max_frames)
            if cls.extract_nth_frame > 1:
<<<<<<< HEAD
                cls.inputfiles = extract_nth_files(video_in_frame_path, cls.extract_nth_frame)
=======
              cls.inputfiles = extract_nth_files(video_in_frame_path, cls.extract_nth_frame)

>>>>>>> 2407aab0
        # determine max frames from length of input frames
        if cls.hybrid_use_full_video:
            cls.max_frames = len(cls.inputfiles)
        if cls.max_frames > len(cls.inputfiles):
            cls.max_frames = len(cls.inputfiles)
        if cls.max_frames < 1:
            raise Exception(
                f"Error: No input frames found in {video_in_frame_path}! Please check your input video path and whether you've opted to extract input frames.")
        logger.info(f"Using {cls.max_frames} input frames from {video_in_frame_path}...")
    # use first frame as init
    if cls.hybrid_use_first_frame_as_init_image:
        for f in cls.inputfiles:
            cls.init_image = str(f)
            cls.init_image_box = None  # init_image_box not used in this case
            cls.use_init = True
            logger.info(f"Using init_image from video: {cls.init_image}")
            break

    return cls


def hybrid_composite(args, anim_args, frame_idx, prev_img, depth_model, hybrid_comp_schedules, root):
    video_frame = os.path.join(args.outdir, 'inputframes',
                               get_frame_name(anim_args.video_init_path) + f"{frame_idx:09}.jpg")
    video_depth_frame = os.path.join(args.outdir, 'hybridframes',
                                     get_frame_name(anim_args.video_init_path) + f"_vid_depth{frame_idx:09}.jpg")
    depth_frame = os.path.join(args.outdir, f"{root.timestring}_depth_{frame_idx - 1:09}.png")
    mask_frame = os.path.join(args.outdir, 'hybridframes',
                              get_frame_name(anim_args.video_init_path) + f"_mask{frame_idx:09}.jpg")
    comp_frame = os.path.join(args.outdir, 'hybridframes',
                              get_frame_name(anim_args.video_init_path) + f"_comp{frame_idx:09}.jpg")
    prev_frame = os.path.join(args.outdir, 'hybridframes',
                              get_frame_name(anim_args.video_init_path) + f"_prev{frame_idx:09}.jpg")
    prev_img = cv2.cvtColor(prev_img, cv2.COLOR_BGR2RGB)
    prev_img_hybrid = Image.fromarray(prev_img)
    if anim_args.hybrid_use_init_image:
        video_image = load_image_with_mask(args.init_image, args.init_image_box)
    else:
        video_image = Image.open(video_frame)
    video_image = video_image.resize((args.width, args.height), PIL.Image.LANCZOS)
    hybrid_mask = None

    # composite mask types
    if anim_args.hybrid_comp_mask_type == 'Depth':  # get depth from last generation
        hybrid_mask = Image.open(depth_frame)
    elif anim_args.hybrid_comp_mask_type == 'Video Depth':  # get video depth
        video_depth = depth_model.predict(np.array(video_image), anim_args.midas_weight, root.half_precision)
        depth_model.save(video_depth_frame, video_depth)
        hybrid_mask = Image.open(video_depth_frame)
    elif anim_args.hybrid_comp_mask_type == 'Blend':  # create blend mask image
        hybrid_mask = Image.blend(ImageOps.grayscale(prev_img_hybrid), ImageOps.grayscale(video_image),
                                  hybrid_comp_schedules['mask_blend_alpha'])
    elif anim_args.hybrid_comp_mask_type == 'Difference':  # create difference mask image
        hybrid_mask = ImageChops.difference(ImageOps.grayscale(prev_img_hybrid), ImageOps.grayscale(video_image))

    # optionally invert mask, if mask type is defined
    if anim_args.hybrid_comp_mask_inverse and anim_args.hybrid_comp_mask_type != "None":
        hybrid_mask = ImageOps.invert(hybrid_mask)

    # if a mask type is selected, make composition
    if hybrid_mask is None:
        hybrid_comp = video_image
    else:
        # ensure grayscale
        hybrid_mask = ImageOps.grayscale(hybrid_mask)
        # equalization before
        if anim_args.hybrid_comp_mask_equalize in ['Before', 'Both']:
            hybrid_mask = ImageOps.equalize(hybrid_mask)
            # contrast
        hybrid_mask = ImageEnhance.Contrast(hybrid_mask).enhance(hybrid_comp_schedules['mask_contrast'])
        # auto contrast with cutoffs lo/hi
        if anim_args.hybrid_comp_mask_auto_contrast:
            hybrid_mask = autocontrast_grayscale(np.array(hybrid_mask),
                                                 hybrid_comp_schedules['mask_auto_contrast_cutoff_low'],
                                                 hybrid_comp_schedules['mask_auto_contrast_cutoff_high'])
            hybrid_mask = Image.fromarray(hybrid_mask)
            hybrid_mask = ImageOps.grayscale(hybrid_mask)
        if anim_args.hybrid_comp_save_extra_frames:
            hybrid_mask.save(mask_frame)
            # equalization after
        if anim_args.hybrid_comp_mask_equalize in ['After', 'Both']:
            hybrid_mask = ImageOps.equalize(hybrid_mask)
            # do compositing and save
        hybrid_comp = Image.composite(prev_img_hybrid, video_image, hybrid_mask)
        if anim_args.hybrid_comp_save_extra_frames:
            hybrid_comp.save(comp_frame)

    # final blend of composite with prev_img, or just a blend if no composite is selected
    hybrid_blend = Image.blend(prev_img_hybrid, hybrid_comp, hybrid_comp_schedules['alpha'])
    if anim_args.hybrid_comp_save_extra_frames:
        hybrid_blend.save(prev_frame)

    prev_img = cv2.cvtColor(np.array(hybrid_blend), cv2.COLOR_RGB2BGR)

    # restore to np array and return
    return args, prev_img


def get_matrix_for_hybrid_motion(frame_idx, dimensions, inputfiles, hybrid_motion):
    #logger.info(f"Calculating {hybrid_motion} RANSAC matrix for frames {frame_idx} to {frame_idx + 1}")
    img1 = cv2.cvtColor(get_resized_image_from_filename(str(inputfiles[frame_idx]), dimensions), cv2.COLOR_BGR2GRAY)
    img2 = cv2.cvtColor(get_resized_image_from_filename(str(inputfiles[frame_idx + 1]), dimensions), cv2.COLOR_BGR2GRAY)
    M = get_transformation_matrix_from_images(img1.astype(np.uint8), img2.astype(np.uint8), hybrid_motion)
    return M


def get_matrix_for_hybrid_motion_prev(frame_idx, dimensions, inputfiles, prev_img, hybrid_motion):
    #logger.info(f"Calculating {hybrid_motion} RANSAC matrix for frames {frame_idx} to {frame_idx + 1}")
    # first handle invalid images by returning default matrix
    height, width = prev_img.shape[:2]
    if height == 0 or width == 0 or prev_img != np.uint8:
        return get_hybrid_motion_default_matrix(hybrid_motion)
    else:
        prev_img_gray = cv2.cvtColor(prev_img, cv2.COLOR_BGR2GRAY)
        img = cv2.cvtColor(get_resized_image_from_filename(str(inputfiles[frame_idx + 1]), dimensions),
                           cv2.COLOR_BGR2GRAY)
        M = get_transformation_matrix_from_images(prev_img_gray, img, hybrid_motion)
        return M
def get_matrix_for_hybrid_motion_prev_imgs(frame_idx, dimensions, goal_img, prev_img, hybrid_motion):
    #logger.info(f"Calculating {hybrid_motion} RANSAC matrix for frames {frame_idx} to {frame_idx + 1}")
    # first handle invalid images by returning default matrix
    height, width = prev_img.shape[:2]
    #x = prev_img.astype(np.float32)
    if height == 0 or width == 0:
        return get_hybrid_motion_default_matrix(hybrid_motion)
    else:
        prev_img_gray = cv2.cvtColor(prev_img, cv2.COLOR_BGR2GRAY)
        img = cv2.cvtColor(goal_img, cv2.COLOR_BGR2GRAY)
        M = get_transformation_matrix_from_images(prev_img_gray.astype(np.uint8), img.astype(np.uint8), hybrid_motion)
        return M




def get_matrix_for_hybrid_motion_from_images(input_image, prev_img, hybrid_motion):
    # print(f"Calculating {hybrid_motion} RANSAC matrix for frames {frame_idx} to {frame_idx + 1}")
    # first handle invalid images by returning default matrix
    height, width = prev_img.shape[:2]
    if height == 0 or width == 0 or prev_img != np.uint8:
        return get_hybrid_motion_default_matrix(hybrid_motion)
    else:
        prev_img_gray = cv2.cvtColor(prev_img, cv2.COLOR_BGR2GRAY)
        img = cv2.cvtColor(input_image, cv2.COLOR_BGR2GRAY)
        M = get_transformation_matrix_from_images(prev_img_gray, img, hybrid_motion)
        return M


def get_hybrid_motion_default_matrix(hybrid_motion):
    if hybrid_motion == "Perspective":
        arr = np.array([[1., 0., 0.], [0., 1., 0.], [0., 0., 1.]])
    else:
        arr = np.array([[1., 0., 0.], [0., 1., 0.]])
    return arr


def get_transformation_matrix_from_images(img1, img2, hybrid_motion, confidence=0.75):
    # Create SIFT detector and feature extractor
    sift = cv2.SIFT_create()

    # Detect keypoints and compute descriptors
    kp1, des1 = sift.detectAndCompute(img1, None)
    kp2, des2 = sift.detectAndCompute(img2, None)

    # Create BFMatcher object and match descriptors
    bf = cv2.BFMatcher()
    matches = bf.knnMatch(des1, des2, k=2)

    # Apply ratio test to filter good matches
    good_matches = []
    for m, n in matches:
        if m.distance < confidence * n.distance:
            good_matches.append(m)

    if len(good_matches) <= 8:
        get_hybrid_motion_default_matrix(hybrid_motion)

    # Convert keypoints to numpy arrays
    src_pts = np.float32([kp1[m.queryIdx].pt for m in good_matches]).reshape(-1, 1, 2)
    dst_pts = np.float32([kp2[m.trainIdx].pt for m in good_matches]).reshape(-1, 1, 2)

    if len(src_pts) <= 8 or len(dst_pts) <= 8:
        return get_hybrid_motion_default_matrix(hybrid_motion)
    elif hybrid_motion == "Perspective":  # Perspective transformation (3x3)
        transformation_matrix, mask = cv2.findHomography(src_pts, dst_pts, cv2.RANSAC, 5.0)
        return transformation_matrix
    else:  # Affine - rigid transformation (no skew 3x2)
        transformation_rigid_matrix, rigid_mask = cv2.estimateAffinePartial2D(src_pts, dst_pts)
        return transformation_rigid_matrix<|MERGE_RESOLUTION|>--- conflicted
+++ resolved
@@ -78,12 +78,8 @@
             logger.info(f"Will wait for input frames to appear in {video_in_frame_path}")
             cls.inputfiles = BlockingFileList(video_in_frame_path, cls.max_frames)
             if cls.extract_nth_frame > 1:
-<<<<<<< HEAD
-                cls.inputfiles = extract_nth_files(video_in_frame_path, cls.extract_nth_frame)
-=======
               cls.inputfiles = extract_nth_files(video_in_frame_path, cls.extract_nth_frame)
 
->>>>>>> 2407aab0
         # determine max frames from length of input frames
         if cls.hybrid_use_full_video:
             cls.max_frames = len(cls.inputfiles)
