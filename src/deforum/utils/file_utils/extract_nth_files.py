--- conflicted
+++ resolved
@@ -35,8 +35,4 @@
     # Remove the temporary directory
     os.rmdir(temp_folder)
 
-<<<<<<< HEAD
-    return paths
-=======
-    return paths
->>>>>>> 2407aab0
+    return paths