import os
<<<<<<< HEAD
from deforum.utils.constants import LogConfig, config

def setup_logging(conf : LogConfig  = config):
    formatter = logging.Formatter('%(asctime)s - %(name)s - %(levelname)s - %(message)s')
    logger = logging.getLogger('deforum')
    logger.setLevel(conf.log_level)

    # Optionally add file handler:
    if conf.log_to_file and conf.log_file is not None:
        os.makedirs(os.path.dirname(conf.log_file), exist_ok=True)
        file_handler = logging.handlers.RotatingFileHandler(conf.log_file, maxBytes=conf.log_max_bytes, backupCount=conf.log_backup_count)
        file_handler.setFormatter(formatter)
        logger.addHandler(file_handler)
=======
import sys
import logging
from loguru import logger

from .constants import root_path

def setup_file_logging(log_file, log_level, log_max_bytes, log_backup_count):
    logger.add(
        log_file,
        level=log_level,
        format="{time:YYYY-MM-DD HH:mm:ss.SSS} - {file}:{line} - {level} - {message}",
        rotation=log_max_bytes,
        retention=log_backup_count,
        backtrace=True,
        diagnose=True,
    )

def setup_console_logging(log_level):
    logger.add(
        sys.stdout,
        level=log_level,
        format="<green>{time:YYYY-MM-DD HH:mm:ss.SSS}</green> - <cyan>{file}:{line}</cyan> - <lvl>{level}</lvl> - <lvl>{message}</lvl>",
        backtrace=True,
        diagnose=True,
    )

def setup_logging(config=None):
    log_level = os.environ.get('DEFORUM_LOG_LEVEL', 'DEBUG')
    log_dir = os.path.join(root_path, 'logs')
    os.makedirs(log_dir, exist_ok=True)
    log_file = os.environ.get('DEFORUM_LOG_FILE', os.path.join(root_path, 'logs/app.log'))
    log_max_bytes = int(os.environ.get('DEFORUM_LOG_MAX_BYTES', 10485760))
    log_backup_count = int(os.environ.get('DEFORUM_LOG_BACKUP_COUNT', 10))

    logger.remove()  # Remove the default logger

    setup_file_logging(log_file, log_level, log_max_bytes, log_backup_count)
    setup_console_logging(log_level)
>>>>>>> e98608fc

    logger.debug(f"Running Deforum with config: {config}")

    return logger

class LoguruHandler(logging.Handler):
    def emit(self, record):
        try:
            level = logger.level(record.levelname).name
        except ValueError:
            level = record.levelno

        frame, depth = logging.currentframe(), 2
        while frame.f_code.co_filename == logging.__file__:
            frame = frame.f_back
            depth += 1

        logger.opt(depth=depth, exception=record.exc_info).log(level, record.getMessage())

def setup_root_logger():
    root_logger = logging.getLogger()

    for handler in root_logger.handlers:
        root_logger.removeHandler(handler)

    root_logger.addHandler(LoguruHandler())

setup_root_logger()
logger = setup_logging()<|MERGE_RESOLUTION|>--- conflicted
+++ resolved
@@ -1,19 +1,4 @@
 import os
-<<<<<<< HEAD
-from deforum.utils.constants import LogConfig, config
-
-def setup_logging(conf : LogConfig  = config):
-    formatter = logging.Formatter('%(asctime)s - %(name)s - %(levelname)s - %(message)s')
-    logger = logging.getLogger('deforum')
-    logger.setLevel(conf.log_level)
-
-    # Optionally add file handler:
-    if conf.log_to_file and conf.log_file is not None:
-        os.makedirs(os.path.dirname(conf.log_file), exist_ok=True)
-        file_handler = logging.handlers.RotatingFileHandler(conf.log_file, maxBytes=conf.log_max_bytes, backupCount=conf.log_backup_count)
-        file_handler.setFormatter(formatter)
-        logger.addHandler(file_handler)
-=======
 import sys
 import logging
 from loguru import logger
@@ -52,7 +37,6 @@
 
     setup_file_logging(log_file, log_level, log_max_bytes, log_backup_count)
     setup_console_logging(log_level)
->>>>>>> e98608fc
 
     logger.debug(f"Running Deforum with config: {config}")
 
