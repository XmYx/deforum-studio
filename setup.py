--- conflicted
+++ resolved
@@ -92,18 +92,14 @@
     'python-decouple',
     'imageio[ffmpeg]==2.34.1',
     'xformers==0.0.26.post1',
-<<<<<<< HEAD
     'tensorrt==10.0.1',
     'onnx_graphsurgeon==0.5.2',
     'onnx==1.16.0',    
     'zstandard==0.22.0',
     'polygraphy==0.49.9',
     'kornia==0.7.2',
-    'wheel==0.43.0'
-=======
+    'wheel==0.43.0',
     'loguru==0.7.2',
-    'kornia==0.6.7'
->>>>>>> e98608fc
 ]
 
 # this is a lookup table with items like:
@@ -208,7 +204,8 @@
                           'python-decouple',
                           'imageio[ffmpeg]',
                           'xformers',
-<<<<<<< HEAD
+                          'loguru',
+                          'kornia',
                           'tensorrt',
                           'onnx_graphsurgeon',
                           'zstandard',
@@ -216,10 +213,6 @@
                           'polygraphy',
                           'kornia',
                           'wheel'
-=======
-                          'loguru',
-                          'kornia'
->>>>>>> e98608fc
                           )
 
 extras["cli"] = deps_list('torch',
