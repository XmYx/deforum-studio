--- conflicted
+++ resolved
@@ -99,22 +99,8 @@
     'kornia==0.7.2',
     'wheel==0.43.0',
     'loguru==0.7.2',
-<<<<<<< HEAD
     "scikit-image==0.21.0",
-    "scipy==1.11.3",
-    'pytest>=8.2.0'
-=======
-    'scikit-image==0.21.0',
-    'scipy==1.11.4',
-    'segment-anything==1.0',
-    'piexif==1.1.3',
-    'GitPython==3.1.43',
-    'qtpy==2.4.1',
-    'pyqt6==6.5.0',
-    'pyqt6-qt6==6.5.0',
-    'pyqtgraph==0.13.7'
-
->>>>>>> efa9f987
+    "scipy==1.11.3"
 ]
 
 # this is a lookup table with items like:
@@ -187,7 +173,6 @@
 extras = {}
 
 install_requires = deps_list('torch',
-<<<<<<< HEAD
                           'torchvision',
                           'einops',
                           'numexpr',
@@ -231,59 +216,6 @@
                           'scipy'
                           )
 
-extras['dev'] = deps_list('pytest')
-
-=======
-                             'torchvision',
-                             'einops',
-                             'numexpr',
-                             'matplotlib',
-                             'pandas',
-                             'av',
-                             'pims',
-                             'imageio-ffmpeg',
-                             'rich',
-                             'gdown',
-                             'py3d',
-                             'librosa',
-                             'numpy',
-                             'opencv-python-headless',
-                             'timm',
-                             'transformers',
-                             'omegaconf',
-                             'aiohttp',
-                             'scipy',
-                             'psutil',
-                             'clip-interrogator',
-                             'streamlit',
-                             'torchsde',
-                             'fastapi',
-                             'diffusers',
-                             'accelerate',
-                             'python-decouple',
-                             'imageio[ffmpeg]',
-                             'xformers',
-                             'kornia',
-                             'tensorrt',
-                             'onnx_graphsurgeon',
-                             'zstandard',
-                             'onnx',
-                             'polygraphy',
-                             'kornia',
-                             'wheel',
-                             'loguru',
-                             'mutagen',
-                             'scikit-image',
-                             'scipy',
-                             'segment-anything',
-                             'piexif',
-                             'GitPython',
-                             'qtpy',
-                             'pyqt6',
-                             'pyqt6-qt6',
-                             'pyqtgraph'
-                             )
->>>>>>> efa9f987
 
 setup(
     name="deforum",
