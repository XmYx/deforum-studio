--- conflicted
+++ resolved
@@ -1,9 +1,6 @@
-<<<<<<< HEAD
 import os
+import time
 
-=======
-import time
->>>>>>> 4393e450
 from deforum import DeforumAnimationPipeline
 
 pipeline = DeforumAnimationPipeline.from_civitai("125703")
